--- conflicted
+++ resolved
@@ -91,11 +91,7 @@
 
 static dnslib_rdata_item_t ITEMS[ITEMS_COUNT] =
 	{ {.dname = &DNAMES[1]},
-<<<<<<< HEAD
-          {.raw_data = {0x12, 0x13, 0x01, 0x01}} };
-=======
           {.raw_data = address } };
->>>>>>> 0c2ff9c5
 
 static dnslib_rdata_t RDATA[RDATA_COUNT] = { {&ITEMS[0], 1, &RDATA[0]} };
 
