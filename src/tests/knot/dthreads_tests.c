/*  Copyright (C) 2011 CZ.NIC, z.s.p.o. <knot-dns@labs.nic.cz>

    This program is free software: you can redistribute it and/or modify
    it under the terms of the GNU General Public License as published by
    the Free Software Foundation, either version 3 of the License, or
    (at your option) any later version.

    This program is distributed in the hope that it will be useful,
    but WITHOUT ANY WARRANTY; without even the implied warranty of
    MERCHANTABILITY or FITNESS FOR A PARTICULAR PURPOSE.  See the
    GNU General Public License for more details.

    You should have received a copy of the GNU General Public License
    along with this program.  If not, see <http://www.gnu.org/licenses/>.
 */
#include <pthread.h>
#include <sched.h>
#include <sys/select.h>
#include <signal.h>

#include "tests/knot/dthreads_tests.h"
#include "knot/server/dthreads.h"

static int dt_tests_count(int argc, char *argv[]);
static int dt_tests_run(int argc, char *argv[]);

/*
 * Unit API.
 */
unit_api dthreads_tests_api = {
	"DThreads",
	&dt_tests_count,
	&dt_tests_run
};

/*
 *  Unit implementation.
 */
<<<<<<< HEAD
static const int DT_TEST_COUNT = 19;
=======
static const int DT_TEST_COUNT = 18;
>>>>>>> ed07f47b

/* Unit runnable data. */
static pthread_mutex_t _runnable_mx;
static volatile int _runnable_i = 0;
static const int _runnable_cycles = 10000;

/*! \brief Unit runnable. */
int runnable(struct dthread_t *thread)
{
	for (int i = 0; i < _runnable_cycles; ++i) {

		// Increase counter
		pthread_mutex_lock(&_runnable_mx);
		++_runnable_i;
		pthread_mutex_unlock(&_runnable_mx);

		// Cancellation point
		if (dt_is_cancelled(thread)) {
			break;
		}

		// Yield
		sched_yield();
	}

	return 0;
}

/*! \brief Unit blocking runnable. */
int runnable_simio(struct dthread_t *thread)
{
	// Infinite blocking, must be interrupted
	select(0, 0, 0, 0, 0);
	return 0;
}

/*! \brief Create unit. */
static inline dt_unit_t *dt_test_create(int size)
{
	return dt_create(size);
}

/*! \brief Assign a task. */
static inline int dt_test_single(dt_unit_t *unit)
{
	return dt_repurpose(unit->threads[0], &runnable, NULL) == 0;
}

/*! \brief Assign task to all unit threads. */
static inline int dt_test_coherent(dt_unit_t *unit)
{
	int ret = 0;
	for (int i = 0; i < unit->size; ++i) {
		ret += dt_repurpose(unit->threads[i], &runnable, NULL);
	}

	return ret == 0;
}

/*! \brief Repurpose single thread. */
static inline int dt_test_repurpose(dt_unit_t *unit, int id)
{
	return dt_repurpose(unit->threads[id], &runnable_simio, NULL) == 0;
}

/*! \brief Cancel single thread. */
static inline int dt_test_cancel(dt_unit_t *unit, int id)
{
	return dt_cancel(unit->threads[id]) == 0;
}

/*! \brief Reanimate dead threads. */
static inline int dt_test_reanimate(dt_unit_t *unit)
{
	// Compact all threads
	int ret = 0;
	ret += dt_compact(unit);

	// Remove purpose from all
	for (int i = 0; i < unit->size; ++i) {
		ret += dt_repurpose(unit->threads[i], 0, 0);
	}

	// Set single thread to purpose
	ret += dt_repurpose(unit->threads[0], &runnable, 0);

	// Restart
	_runnable_i = 0;
	ret += dt_start(unit);

	// Wait for finish
	ret += dt_join(unit);

	// Verify
	int expected = 1 * _runnable_cycles;
	if (_runnable_i != expected) {
		return 0;
	}

	// Check return codes
	return ret == 0;
}

/*! \brief Start unit. */
static inline int dt_test_start(dt_unit_t *unit)
{
	return dt_start(unit) == 0;
}

/*! \brief Stop unit. */
static inline int dt_test_stop(dt_unit_t *unit)
{
	return dt_stop(unit);
}

/*! \brief Join unit. */
static inline int dt_test_join(dt_unit_t *unit)
{
	return dt_join(unit) == 0;
}

/*! API: return number of tests. */
static int dt_tests_count(int argc, char *argv[])
{
	return DT_TEST_COUNT;
}

// Signal handler
static void interrupt_handle(int s)
{
}

/*! API: run tests. */
static int dt_tests_run(int argc, char *argv[])
{
	// Register service and signal handler
	struct sigaction sa;
	sa.sa_handler = interrupt_handle;
	sigemptyset(&sa.sa_mask);
	sa.sa_flags = 0;
	sigaction(SIGALRM, &sa, NULL); // Interrupt

	/* Initialize */
	srand(time(NULL));
	struct timeval tv;
	pthread_mutex_init(&_runnable_mx, NULL);

	/* Test 1: Create unit */
	dt_unit_t *unit = dt_test_create(4);
	ok(unit != 0, "dthreads: create unit (optimal size %d)", unit->size);
	skip(unit == 0, DT_TEST_COUNT - 1);

	/* Test 2: Assign a single task. */
	ok(dt_test_single(unit), "dthreads: assign single task");

	/* Test 3: Start tasks. */
	_runnable_i = 0;
	ok(dt_test_start(unit), "dthreads: start single task");

	/* Test 4: Wait for tasks. */
	ok(dt_test_join(unit), "dthreads: join threads");

	/* Test 5: Compare counter. */
	int expected = _runnable_cycles * 1;
	cmp_ok(_runnable_i, "==", expected, "dthreads: result ok");

	/* Test 6: Repurpose threads. */
	_runnable_i = 0;
	ok(dt_test_coherent(unit), "dthreads: repurpose to coherent");

	/* Test 7: Restart threads. */
	ok(dt_test_start(unit), "dthreads: start coherent unit");

	/* Test 8: Repurpose single thread. */
	tv.tv_sec = 0;
	tv.tv_usec = 4000 + rand() % 1000; // 4-5ms
	note("waiting for %dus to let thread do some work ...",
	     tv.tv_usec);
	select(0, 0, 0, 0, &tv);
	ok(dt_test_repurpose(unit, 0), "dthreads: repurpose on-the-fly");

	/* Test 9: Cancel blocking thread. */
	tv.tv_sec = 0;
	tv.tv_usec = (250 + rand() % 500) * 1000; // 250-750ms
	note("waiting for %dms to let thread pretend blocking I/O ...",
	     tv.tv_usec / 1000);
	select(0, 0, 0, 0, &tv);
	ok(dt_test_cancel(unit, 0), "dthreads: cancel blocking thread");

	/* Test 10: Wait for tasks. */
	ok(dt_test_join(unit), "dthreads: join threads");

	/* Test 11: Compare counter. */
	int expected_lo = _runnable_cycles * (unit->size - 1);
	cmp_ok(_runnable_i, ">=", expected_lo,
	       "dthreads: result %d is => %d", _runnable_i, expected_lo);

	/* Test 12: Compare counter #2. */
	/*! \note repurpose could trigger next run of the unit if both finished */
	int expected_hi = _runnable_cycles * (unit->size + unit->size - 1);
	cmp_ok(_runnable_i, "<=", expected_hi,
	       "dthreads: result %d is <= %d", _runnable_i, expected_hi);

//	/* Test 13: Reanimate dead threads. */
//	ok(dt_test_reanimate(unit), "dthreads: reanimate dead threads");

<<<<<<< HEAD
//	/* Test 14: Expand unit by 100%. */
//	int size = unit->size * 2;
//	ok(dt_test_resize(unit, size),
//	   "dthreads: expanding unit to size * 2 (%d threads)", size);

//	/* Test 15: Shrink unit to half. */
//	size = unit->size / 2;
//	ok(dt_test_resize(unit, size),
//	   "dthreads: shrinking unit to size / 2 (%d threads)", size);

//	/* Test 16: Resize while threads are active. */
//	ok(dt_test_liveresize(unit), "dthreads: resizing unit while active");

	/* Test 17: Deinitialize */
=======
	/* Test 14: Deinitialize */
>>>>>>> ed07f47b
	dt_delete(&unit);
	ok(unit == 0, "dthreads: delete unit");
	endskip;

	/* Test 15: Wrong values. */
	unit = dt_create(-1);
	ok(unit == 0, "dthreads: create with negative count");
	unit = dt_create_coherent(dt_optimal_size(), 0, 0);

	/* Test 16: NULL runnable. */
	cmp_ok(dt_start(unit), "==", 0, "dthreads: start with NULL runnable");

	/* Test 17: NULL operations crashing. */
	int op_count = 14;
	int expected_min = op_count * -1;
	// All functions must return -1 at least
	int ret = 0;
	lives_ok( {
		ret += dt_activate(0);              // -1
		ret += dt_cancel(0);                // -1
		ret += dt_compact(0);               // -1
		dt_delete(0);                //
		ret += dt_is_cancelled(0);          // 0
		ret += dt_join(0);                  // -1
		ret += dt_repurpose(0, 0, 0);       // -1
		ret += dt_signalize(0, SIGALRM);    // -1
		ret += dt_start(0);                 // -1
		ret += dt_start_id(0);              // -1
		ret += dt_stop(0);                  // -1
		ret += dt_stop_id(0);               // -1
		ret += dt_unit_lock(0);             // -1
		ret += dt_unit_unlock(0);           // -1
	}, "dthreads: not crashed while executing functions on NULL context");

	/* Test 18: expected results. */
	cmp_ok(ret, "<=", expected_min,
	       "dthreads: correct values when passed NULL context "
	       "(%d, min: %d)", ret, expected_min);

	pthread_mutex_destroy(&_runnable_mx);
	return 0;
}<|MERGE_RESOLUTION|>--- conflicted
+++ resolved
@@ -36,11 +36,7 @@
 /*
  *  Unit implementation.
  */
-<<<<<<< HEAD
-static const int DT_TEST_COUNT = 19;
-=======
 static const int DT_TEST_COUNT = 18;
->>>>>>> ed07f47b
 
 /* Unit runnable data. */
 static pthread_mutex_t _runnable_mx;
@@ -189,7 +185,7 @@
 	pthread_mutex_init(&_runnable_mx, NULL);
 
 	/* Test 1: Create unit */
-	dt_unit_t *unit = dt_test_create(4);
+	dt_unit_t *unit = dt_test_create(2);
 	ok(unit != 0, "dthreads: create unit (optimal size %d)", unit->size);
 	skip(unit == 0, DT_TEST_COUNT - 1);
 
@@ -244,27 +240,10 @@
 	cmp_ok(_runnable_i, "<=", expected_hi,
 	       "dthreads: result %d is <= %d", _runnable_i, expected_hi);
 
-//	/* Test 13: Reanimate dead threads. */
-//	ok(dt_test_reanimate(unit), "dthreads: reanimate dead threads");
-
-<<<<<<< HEAD
-//	/* Test 14: Expand unit by 100%. */
-//	int size = unit->size * 2;
-//	ok(dt_test_resize(unit, size),
-//	   "dthreads: expanding unit to size * 2 (%d threads)", size);
-
-//	/* Test 15: Shrink unit to half. */
-//	size = unit->size / 2;
-//	ok(dt_test_resize(unit, size),
-//	   "dthreads: shrinking unit to size / 2 (%d threads)", size);
-
-//	/* Test 16: Resize while threads are active. */
-//	ok(dt_test_liveresize(unit), "dthreads: resizing unit while active");
-
-	/* Test 17: Deinitialize */
-=======
+	/* Test 13: Reanimate dead threads. */
+	ok(dt_test_reanimate(unit), "dthreads: reanimate dead threads");
+
 	/* Test 14: Deinitialize */
->>>>>>> ed07f47b
 	dt_delete(&unit);
 	ok(unit == 0, "dthreads: delete unit");
 	endskip;
