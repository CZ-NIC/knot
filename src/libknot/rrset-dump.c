/*  Copyright (C) 2011 CZ.NIC, z.s.p.o. <knot-dns@labs.nic.cz>

    This program is free software: you can redistribute it and/or modify
    it under the terms of the GNU General Public License as published by
    the Free Software Foundation, either version 3 of the License, or
    (at your option) any later version.

    This program is distributed in the hope that it will be useful,
    but WITHOUT ANY WARRANTY; without even the implied warranty of
    MERCHANTABILITY or FITNESS FOR A PARTICULAR PURPOSE.  See the
    GNU General Public License for more details.

    You should have received a copy of the GNU General Public License
    along with this program.  If not, see <http://www.gnu.org/licenses/>.
 */

#include "libknot/rrset-dump.h"

#include <stdlib.h>			// free
#include <stdbool.h>			// bool
#include <string.h>			// memcpy
#include <time.h>			// strftime
#include <ctype.h>			// isprint
#include <math.h>			// pow
#include <inttypes.h>			// PRIu64
#include <sys/types.h>			// (OpenBSD)
#include <sys/socket.h>			// AF_INET (BSD)
#include <netinet/in.h>			// in_addr (BSD)
#include <arpa/inet.h>			// ntohs

#include "libknot/errcode.h"		// KNOT_EOK
#include "common/base64.h"		// base64
#include "common/base32hex.h"		// base32hex
<<<<<<< HEAD
#include "common/descriptor.h"		// KNOT_RRTYPE
#include "dnssec/binary.h"		// dnssec_binary_t
#include "dnssec/keytag.h"		// dnssec_keytag
=======
#include "libknot/descriptor.h"		// KNOT_RRTYPE
#include "libknot/dnssec/key.h"		// knot_keytag
>>>>>>> 1d5a513d
#include "libknot/consts.h"		// knot_rcode_names
#include "libknot/util/utils.h"		// knot_wire_read_u16

#define TAB_WIDTH		8
#define BLOCK_WIDTH		40
#define BLOCK_INDENT		"\n\t\t\t\t"

#define LOC_ZERO		2147483648	// 2^31

typedef struct {
	const knot_dump_style_t *style;
	const uint8_t *in;
	size_t        in_max;
	char          *out;
	size_t        out_max;
	size_t        total;
	int           ret;
} rrset_dump_params_t;

const knot_dump_style_t KNOT_DUMP_STYLE_DEFAULT = {
	.wrap = false,
	.show_class = false,
	.show_ttl = true,
	.verbose = false,
	.empty_ttl = false,
	.human_ttl = false,
	.human_tmstamp = true,
	.ascii_to_idn = NULL
};

static void dump_string(rrset_dump_params_t *p, const char *str)
{
	size_t in_len = strlen(str);

	p->ret = -1;

	// Check input size (+ 1 termination).
	if (in_len >= p->out_max) {
		return;
	}

	// Copy string including termination '\0'!
	if (memcpy(p->out, str, in_len + 1) == NULL) {
		return;
	}

	// Fill in output.
	p->out += in_len;
	p->out_max -= in_len;
	p->total += in_len;
	p->ret = 0;
}

static void wire_num8_to_str(rrset_dump_params_t *p)
{
	uint8_t data = *(p->in);
	size_t  in_len = sizeof(data);
	size_t  out_len = 0;

	p->ret = -1;

	// Check input size.
	if (in_len > p->in_max) {
		return;
	}

	// Write number.
	int ret = snprintf(p->out, p->out_max, "%u", data);
	if (ret <= 0 || (size_t)ret >= p->out_max) {
		return;
	}
	out_len = ret;

	// Fill in output.
	p->in += in_len;
	p->in_max -= in_len;
	p->out += out_len;
	p->out_max -= out_len;
	p->total += out_len;
	p->ret = 0;
}

static void wire_num16_to_str(rrset_dump_params_t *p)
{
	uint16_t data;
	size_t   in_len = sizeof(data);
	size_t   out_len = 0;

	p->ret = -1;

	// Check input size.
	if (in_len > p->in_max) {
		return;
	}

	// Fill in input data.
	data = knot_wire_read_u16(p->in);

	// Write number.
	int ret = snprintf(p->out, p->out_max, "%u", data);
	if (ret <= 0 || (size_t)ret >= p->out_max) {
		return;
	}
	out_len = ret;

	// Fill in output.
	p->in += in_len;
	p->in_max -= in_len;
	p->out += out_len;
	p->out_max -= out_len;
	p->total += out_len;
	p->ret = 0;
}

static void wire_num32_to_str(rrset_dump_params_t *p)
{
	uint32_t data;
	size_t   in_len = sizeof(data);
	size_t   out_len = 0;

	p->ret = -1;

	// Check input size.
	if (in_len > p->in_max) {
		return;
	}

	// Fill in input data.
	data = knot_wire_read_u32(p->in);

	// Write number.
	int ret = snprintf(p->out, p->out_max, "%u", data);
	if (ret <= 0 || (size_t)ret >= p->out_max) {
		return;
	}
	out_len = ret;

	// Fill in output.
	p->in += in_len;
	p->in_max -= in_len;
	p->out += out_len;
	p->out_max -= out_len;
	p->total += out_len;
	p->ret = 0;
}

static void wire_num48_to_str(rrset_dump_params_t *p)
{
	uint64_t data;
	size_t   in_len = 6;
	size_t   out_len = 0;

	p->ret = -1;

	// Check input size.
	if (in_len > p->in_max) {
		return;
	}

	// Fill in input data.
	data = knot_wire_read_u48(p->in);

	// Write number.
	int ret = snprintf(p->out, p->out_max, "%"PRIu64"", data);
	if (ret <= 0 || (size_t)ret >= p->out_max) {
		return;
	}
	out_len = ret;

	// Fill in output.
	p->in += in_len;
	p->in_max -= in_len;
	p->out += out_len;
	p->out_max -= out_len;
	p->total += out_len;
	p->ret = 0;
}

static void wire_ipv4_to_str(rrset_dump_params_t *p)
{
	struct in_addr addr4;
	size_t in_len = sizeof(addr4.s_addr);
	size_t out_len = 0;

	p->ret = -1;

	// Check input size.
	if (in_len > p->in_max) {
		return;
	}

	// Fill in input data.
	if (memcpy(&(addr4.s_addr), p->in, in_len) == NULL) {
		return;
	}

	// Write address.
	if (inet_ntop(AF_INET, &addr4, p->out, p->out_max) == NULL) {
		return;
	}
	out_len = strlen(p->out);

	// Fill in output.
	p->in += in_len;
	p->in_max -= in_len;
	p->out += out_len;
	p->out_max -= out_len;
	p->total += out_len;
	p->ret = 0;
}

static void wire_ipv6_to_str(rrset_dump_params_t *p)
{
	struct in6_addr addr6;
	size_t in_len = sizeof(addr6.s6_addr);
	size_t out_len = 0;

	p->ret = -1;

	// Check input size.
	if (in_len > p->in_max) {
		return;
	}

	// Fill in input data.
	if (memcpy(&(addr6.s6_addr), p->in, in_len) == NULL) {
		return;
	}

	// Write address.
	if (inet_ntop(AF_INET6, &addr6, p->out, p->out_max) == NULL) {
		return;
	}
	out_len = strlen(p->out);

	// Fill in output.
	p->in += in_len;
	p->in_max -= in_len;
	p->out += out_len;
	p->out_max -= out_len;
	p->total += out_len;
	p->ret = 0;
}

static void wire_type_to_str(rrset_dump_params_t *p)
{
	char     type[32];
	uint16_t data;
	size_t   in_len = sizeof(data);
	size_t   out_len = 0;

	p->ret = -1;

	// Check input size.
	if (in_len > p->in_max) {
		return;
	}

	// Fill in input data.
	if (memcpy(&data, p->in, in_len) == NULL) {
		return;
	}

	// Get record type name string.
	if (knot_rrtype_to_string(ntohs(data), type, sizeof(type)) <= 0) {
		return;
	}

	// Write string.
	int ret = snprintf(p->out, p->out_max, "%s", type);
	if (ret <= 0 || (size_t)ret >= p->out_max) {
		return;
	}
	out_len = ret;

	// Fill in output.
	p->in += in_len;
	p->in_max -= in_len;
	p->out += out_len;
	p->out_max -= out_len;
	p->total += out_len;
	p->ret = 0;
}

static int hex_encode(const uint8_t  *in,
                      const uint32_t in_len,
                      uint8_t        *out,
                      const uint32_t out_len)
{
	static const char hex[] = "0123456789ABCDEF";

	if (out_len < 2 * in_len) {
		return -1;
	}

	for (uint32_t i = 0; i < in_len; i++) {
		out[2 * i]     = hex[in[i] / 16];
		out[2 * i + 1] = hex[in[i] % 16];
	}

	return 2 * in_len;
}

static int hex_encode_alloc(const uint8_t  *in,
                            const uint32_t in_len,
                            uint8_t        **out)
{
	uint32_t out_len = 2 * in_len;

	// Allocating output buffer.
	*out = malloc(out_len);

	if (*out == NULL) {
		return -1;
	}

	// Encoding data.
	return hex_encode(in, in_len, *out, out_len);
}

typedef int (*encode_t)(const uint8_t *in, const uint32_t in_len,
                        uint8_t *out, const uint32_t out_len);

typedef int (*encode_alloc_t)(const uint8_t *in, const uint32_t in_len,
                              uint8_t **out);

static void wire_data_encode_to_str(rrset_dump_params_t *p,
                                    encode_t enc, encode_alloc_t enc_alloc)
{
	int    ret;
	size_t in_len = p->in_max;

	p->ret = -1;

	// One-line vs multi-line mode.
	if (p->style->wrap == false) {
		// Encode data directly to the output.
		ret = enc(p->in, in_len, (uint8_t *)(p->out), p->out_max);
		if (ret <= 0) {
			return;
		}
		size_t out_len = ret;

		p->out += out_len;
		p->out_max -= out_len;
		p->total += out_len;
	} else {
		int     src_begin;
		uint8_t *buf;

		// Encode data to the temporary buffer.
		ret = enc_alloc(p->in, in_len, &buf);
		if (ret <= 0) {
			return;
		}

		// Loop which wraps base64 block in more lines.
		for (src_begin = 0; src_begin < ret; src_begin += BLOCK_WIDTH) {
			if (src_begin > 0) {
				// Write indent block.
				dump_string(p, BLOCK_INDENT);
				if (p->ret != 0) {
					free(buf);
					return;
				}
			}

			// Compute block length (the last one can be shorter).
			int src_len = (ret - src_begin) < BLOCK_WIDTH ?
			              (ret - src_begin) : BLOCK_WIDTH;

			if ((size_t)src_len > p->out_max) {
				free(buf);
				return;
			}

			// Write data block.
			memcpy(p->out, buf + src_begin, src_len);

			p->out += src_len;
			p->out_max -= src_len;
			p->total += src_len;
		}

		// Destroy temporary buffer.
		free(buf);
	}

	// String termination.
	if (p->out_max > 0) {
		*p->out = '\0';
	} else {
		return;
	}

	// Fill in output.
	p->in += in_len;
	p->in_max -= in_len;
	p->ret = 0;
}

static void wire_len_data_encode_to_str(rrset_dump_params_t *p,
                                        encode_t            enc,
                                        const size_t        len_len,
                                        const bool          print_len,
                                        const char          *empty_str)
{
	size_t in_len;

	p->ret = -1;

	// First len_len bytes are data length.
	if (p->in_max < len_len) {
		return;
	}

	// Read data length.
	switch (len_len) {
	case 1:
		in_len = *(p->in);
		break;
	case 2:
		in_len = knot_wire_read_u16(p->in);
		break;
	case 4:
		in_len = knot_wire_read_u32(p->in);
		break;
	default:
		return;
	}

	// If required print data length.
	if (print_len == true) {
		switch (len_len) {
		case 1:
			wire_num8_to_str(p);
			break;
		case 2:
			wire_num16_to_str(p);
			break;
		case 4:
			wire_num32_to_str(p);
			break;
		}

		if (p->ret != 0) {
			return;
		}

		// If something follows, print one space character.
		if (in_len > 0 || *empty_str != '\0') {
			dump_string(p, " ");
			if (p->ret != 0) {
				return;
			}
		}
	} else {
		p->in += len_len;
		p->in_max -= len_len;
	}

	if (in_len > 0) {
		// Encode data directly to the output.
		int ret = enc(p->in, in_len, (uint8_t *)(p->out), p->out_max);
		if (ret <= 0) {
			return;
		}
		p->out += ret;
		p->out_max -= ret;
		p->total += ret;

		// String termination.
		if (p->out_max > 0) {
			*p->out = '\0';
		} else {
			return;
		}

		// Fill in output.
		p->in += in_len;
		p->in_max -= in_len;
	} else if (*empty_str != '\0') {
		dump_string(p, empty_str);
		if (p->ret != 0) {
			return;
		}
	}

	p->ret = 0;
}

static void wire_text_to_str(rrset_dump_params_t *p)
{
	p->ret = -1;

	// First byte is string length.
	if (p->in_max < 1) {
		return;
	}
	size_t in_len = *(p->in);
	p->in++;
	p->in_max--;

	// Check if the given length makes sense.
	if (in_len > p->in_max) {
		return;
	}

	// Opening quoatition.
	dump_string(p, "\"");
	if (p->ret != 0) {
		return;
	}

	// Loop over all characters.
	for (size_t i = 0; i < in_len; i++) {
		uint8_t ch = p->in[i];

		if (isprint(ch) != 0) {
			// For special character print leading slash.
			if (ch == '\\' || ch == '"') {
				dump_string(p, "\\");
				if (p->ret != 0) {
					return;
				}
			}

			// Print text character.
			if (p->out_max == 0) {
				return;
			}

			*p->out = ch;
			p->out++;
			p->out_max--;
			p->total++;
		} else {
			// Unprintable character encode via \ddd notation.
			int ret = snprintf(p->out, p->out_max,"\\%03u", ch);
			if (ret <= 0 || (size_t)ret >= p->out_max) {
				return;
			}

			p->out += ret;
			p->out_max -= ret;
			p->total += ret;
		}
	}

	// Closing quoatition.
	dump_string(p, "\"");
	if (p->ret != 0) {
		return;
	}

	// String termination.
	if (p->out_max > 0) {
		*p->out = '\0';
	} else {
		return;
	}

	// Fill in output.
	p->in += in_len;
	p->in_max -= in_len;
	p->ret = 0;
}

static void wire_timestamp_to_str(rrset_dump_params_t *p)
{
	uint32_t data;
	size_t   in_len = sizeof(data);
	size_t   out_len = 0;
	int      ret;

	p->ret = -1;

	// Check input size.
	if (in_len > p->in_max) {
		return;
	}

	// Fill in input data.
	if (memcpy(&data, p->in, in_len) == NULL) {
		return;
	}

	time_t timestamp = ntohl(data);

	if (p->style->human_tmstamp) {
		struct tm result;
		// Write timestamp in YYYYMMDDhhmmss format.
		ret = strftime(p->out, p->out_max, "%Y%m%d%H%M%S",
		               gmtime_r(&timestamp, &result));
		if (ret == 0) {
			return;
		}
	} else {
		// Write timestamp only.
		ret = snprintf(p->out, p->out_max, "%u", ntohl(data));
		if (ret <= 0 || (size_t)ret >= p->out_max) {
			return;
		}
	}
	out_len = ret;

	// Fill in output.
	p->in += in_len;
	p->in_max -= in_len;
	p->out += out_len;
	p->out_max -= out_len;
	p->total += out_len;
	p->ret = 0;
}

static int time_to_human_str(char         *out,
                             const size_t out_len,
                             uint32_t     data)
{
	size_t   total_len = 0;
	uint32_t num;
	int      ret;

	// Process days.
	num = data / 86400;
	if (num > 0) {
		ret = snprintf(out + total_len, out_len - total_len,
		               "%ud", num);
		if (ret <= 0 || (size_t)ret >= out_len - total_len) {
			return -1;
		}

		total_len += ret;
		data -= num * 86400;
	}

	// Process hours.
	num = data / 3600;
	if (num > 0) {
		ret = snprintf(out + total_len, out_len - total_len,
		               "%uh", num);
		if (ret <= 0 || (size_t)ret >= out_len - total_len) {
			return -1;
		}

		total_len += ret;
		data -= num * 3600;
	}

	// Process minutes.
	num = data / 60;
	if (num > 0) {
		ret = snprintf(out + total_len, out_len - total_len,
		               "%um", num);
		if (ret <= 0 || (size_t)ret >= out_len - total_len) {
			return -1;
		}

		total_len += ret;
		data -= num * 60;
	}

	// Process seconds.
	num = data;
	if (num > 0 || total_len == 0) {
		ret = snprintf(out + total_len, out_len - total_len,
		               "%us", num);
		if (ret <= 0 || (size_t)ret >= out_len - total_len) {
			return -1;
		}

		total_len += ret;
	}

	return total_len;
}

static void wire_ttl_to_str(rrset_dump_params_t *p)
{
	uint32_t data;
	size_t   in_len = sizeof(data);
	size_t   out_len = 0;
	int      ret;

	p->ret = -1;

	// Check input size.
	if (in_len > p->in_max) {
		return;
	}

	// Fill in input data.
	if (memcpy(&data, p->in, in_len) == NULL) {
		return;
	}

	if (p->style->human_ttl) {
		// Write time in human readable format.
		ret = time_to_human_str(p->out, p->out_max, ntohl(data));
		if (ret <= 0) {
			return;
		}
	} else {
		// Write timestamp only.
		ret = snprintf(p->out, p->out_max, "%u", ntohl(data));
		if (ret <= 0 || (size_t)ret >= p->out_max) {
			return;
		}
	}
	out_len = ret;

	// Fill in output.
	p->in += in_len;
	p->in_max -= in_len;
	p->out += out_len;
	p->out_max -= out_len;
	p->total += out_len;
	p->ret = 0;
}

static void wire_bitmap_to_str(rrset_dump_params_t *p)
{
	int    ret;
	char   type[32];
	size_t i = 0;
	size_t in_len = p->in_max;
	size_t out_len = 0;

	p->ret = -1;

	// Loop over bitmap window array (can be empty).
	while (i < in_len) {
		// First byte is window number.
		uint8_t win = p->in[i++];

		// Check window length (length must follow).
		if (i >= in_len) {
			return;
		}

		// Second byte is window length.
		uint8_t bitmap_len = p->in[i++];

		// Check window length (len bytes must follow).
		if (i + bitmap_len > in_len) {
			return;
		}

		// Bitmap processing.
		for (size_t j = 0; j < (bitmap_len * 8); j++) {
			if ((p->in[i + j / 8] & (128 >> (j % 8))) != 0) {
				uint16_t type_num = win * 256 + j;

				if (knot_rrtype_to_string(type_num, type,
				                          sizeof(type)) <= 0) {
					return;
				}

				// Print type name to type list.
				if (out_len > 0) {
					ret = snprintf(p->out, p->out_max,
					               " %s", type);
				} else {
					ret = snprintf(p->out, p->out_max,
					               "%s", type);
				}
				if (ret <= 0 || (size_t)ret >= p->out_max) {
					return;
				}
				out_len += ret;
				p->out += ret;
				p->out_max -= ret;
			}
		}

		i += bitmap_len;
	}

	// Fill in output.
	p->in += in_len;
	p->in_max -= in_len;
	p->total += out_len;
	p->ret = 0;
}

static void wire_dname_to_str(rrset_dump_params_t *p)
{
	p->ret = -1;

	int in_len = knot_dname_size(p->in);
	if (in_len < 0) {
		return;
	}

	size_t out_len = 0;

	if (in_len > p->in_max) {
		return;
	}

	// Write dname string.
	char *dname_str = knot_dname_to_str(p->in);
	if (p->style->ascii_to_idn != NULL) {
		p->style->ascii_to_idn(&dname_str);
	}
	int ret = snprintf(p->out, p->out_max, "%s", dname_str);
	free(dname_str);
	if (ret < 0 || (size_t)ret >= p->out_max) {
		return;
	}
	out_len = ret;

	// Fill in output.
	p->in += in_len;
	p->in_max -= in_len;
	p->out += out_len;
	p->out_max -= out_len;
	p->total += out_len;
	p->ret = 0;
}

static void wire_apl_to_str(rrset_dump_params_t *p)
{
	struct in_addr addr4;
	struct in6_addr addr6;
	int    ret;
	size_t out_len = 0;

	p->ret = -1;

	// Input check: family(2B) + prefix(1B) + afdlen(1B).
	if (p->in_max < 4) {
		return;
	}

	// Read fixed size values.
	uint16_t family   = knot_wire_read_u16(p->in);
	uint8_t  prefix   = *(p->in + 2);
	uint8_t  negation = *(p->in + 3) >> 7;
	uint8_t  afdlen   = *(p->in + 3) & 0x7F;
	p->in += 4;
	p->in_max -= 4;

	// Write negation mark.
	if (negation != 0) {
		dump_string(p, "!");
		if (p->ret != 0) {
			return;
		}
	}

	// Write address family with colon.
	ret = snprintf(p->out, p->out_max, "%u:", family);
	if (ret <= 0 || (size_t)ret >= p->out_max) {
		return;
	}
	p->out += ret;
	p->out_max -= ret;
	p->total += ret;

	// Write address.
	switch (family) {
	case 1:
		memset(&addr4, 0, sizeof(addr4));

		if (afdlen > sizeof(addr4.s_addr) || afdlen > p->in_max) {
			return;
		}

		if (memcpy(&(addr4.s_addr), p->in, afdlen) == NULL) {
			return;
		}

		// Write address.
		if (inet_ntop(AF_INET, &addr4, p->out, p->out_max) == NULL) {
			return;
		}
		out_len = strlen(p->out);

		break;
	case 2:
		memset(&addr6, 0, sizeof(addr6));

		if (afdlen > sizeof(addr6.s6_addr) || afdlen > p->in_max) {
			return;
		}

		if (memcpy(&(addr6.s6_addr), p->in, afdlen) == NULL) {
			return;
		}

		// Write address.
		if (inet_ntop(AF_INET6, &addr6, p->out, p->out_max) == NULL) {
			return;
		}
		out_len = strlen(p->out);

		break;
	default:
		return;
	}
	p->in += afdlen;
	p->in_max -= afdlen;
	p->out += out_len;
	p->out_max -= out_len;
	p->total += out_len;

	// Write prefix length with forward slash.
	ret = snprintf(p->out, p->out_max, "/%u", prefix);
	if (ret <= 0 || (size_t)ret >= p->out_max) {
		return;
	}
	p->out += ret;
	p->out_max -= ret;
	p->total += ret;

	p->ret = 0;
}

static void wire_loc_to_str(rrset_dump_params_t *p)
{
	int    ret;
	size_t in_len = 16;

	p->ret = -1;

	// Check input size (1 LOC = 16 B).
	if (in_len > p->in_max) {
		return;
	}

	// Read values.
	uint8_t version = *p->in;
	p->in++;
	uint8_t size_w = *p->in;
	p->in++;
	uint8_t hpre_w = *p->in;
	p->in++;
	uint8_t vpre_w = *p->in;
	p->in++;
	uint32_t lat_w = knot_wire_read_u32(p->in);
	p->in += 4;
	uint32_t lon_w = knot_wire_read_u32(p->in);
	p->in += 4;
	uint32_t alt_w = knot_wire_read_u32(p->in);
	p->in += 4;

	p->in_max -= in_len;

	// Version check.
	if (version != 0) {
		return;
	}

	// Latitude calculation.
	char lat_mark;
	uint32_t lat;
	if (lat_w >= LOC_ZERO) {
		lat_mark = 'N';
		lat = lat_w - LOC_ZERO;
	} else {
		lat_mark = 'S';
		lat = LOC_ZERO - lat_w;
	}

	uint32_t d1 = lat / 3600000;
	uint32_t m1 = (lat - 3600000 * d1) / 60000;
	double s1 = 0.001 * (lat - 3600000 * d1 - 60000 * m1);

	// Longitude calculation.
	char lon_mark;
	uint32_t lon;
	if (lon_w >= LOC_ZERO) {
		lon_mark = 'E';
		lon = lon_w - LOC_ZERO;
	} else {
		lon_mark = 'W';
		lon = LOC_ZERO - lon_w;
	}

	uint32_t d2 = lon / 3600000;
	uint32_t m2 = (lon - 3600000 * d2) / 60000;
	double s2 = 0.001 * (lon - 3600000 * d2 - 60000 * m2);

	// Write latitude and longitude.
	ret = snprintf(p->out, p->out_max, "%u %u %.*f %c  %u %u %.*f %c",
	               d1, m1, (uint32_t)s1 != s1 ? 3 : 0, s1, lat_mark,
	               d2, m2, (uint32_t)s2 != s2 ? 3 : 0, s2, lon_mark);
	if (ret <= 0 || (size_t)ret >= p->out_max) {
		return;
	}
	p->out += ret;
	p->out_max -= ret;
	p->total += ret;

	// Altitude calculation.
	double alt = 0.01 * alt_w - 100000.0;

	// Compute mantisa and exponent for each size.
	uint8_t size_m = size_w >> 4;
	uint8_t size_e = size_w & 0xF;
	uint8_t hpre_m = hpre_w >> 4;
	uint8_t hpre_e = hpre_w & 0xF;
	uint8_t vpre_m = vpre_w >> 4;
	uint8_t vpre_e = vpre_w & 0xF;

	// Sizes check.
	if (size_m > 9 || size_e > 9 || hpre_m > 9 || hpre_e > 9 ||
	    vpre_m > 9 || vpre_e > 9) {
		return;
	}

	// Size and precisions calculation.
	double size = 0.01 * size_m * pow(10, size_e);
	double hpre = 0.01 * hpre_m * pow(10, hpre_e);
	double vpre = 0.01 * vpre_m * pow(10, vpre_e);

	// Write altitude and precisions.
	ret = snprintf(p->out, p->out_max, "  %.*fm  %.*fm %.*fm %.*fm",
	               (int32_t)alt != alt ? 2 : 0, alt,
	               (uint32_t)size != size ? 2 : 0, size,
	               (uint32_t)hpre != hpre ? 2 : 0, hpre,
	               (uint32_t)vpre != vpre ? 2 : 0, vpre);
	if (ret <= 0 || (size_t)ret >= p->out_max) {
		return;
	}
	p->out += ret;
	p->out_max -= ret;
	p->total += ret;

	p->ret = 0;
}

static void wire_gateway_to_str(rrset_dump_params_t *p)
{
	p->ret = -1;

	// Input check: type(1B) + algo(1B).
	if (p->in_max < 2) {
		return;
	}

	uint8_t type = *p->in;
	uint8_t alg = *(p->in + 1);

	// Write gateway type.
	wire_num8_to_str(p);
	if (p->ret != 0) {
		return;
	}

	// Write space.
	dump_string(p, " ");
	if (p->ret != 0) {
		return;
	}

	// Write algorithm number.
	wire_num8_to_str(p);
	if (p->ret != 0) {
		return;
	}

	// Write space.
	dump_string(p, " ");
	if (p->ret != 0) {
		return;
	}

	// Write appropriate gateway.
	switch (type) {
	case 0:
		dump_string(p, ".");
		break;
	case 1:
		wire_ipv4_to_str(p);
		break;
	case 2:
		wire_ipv6_to_str(p);
		break;
	case 3:
		wire_dname_to_str(p);
		break;
	default:
		return;
	}
	if (p->ret != 0) {
		return;
	}

	if (alg > 0) {
		// If wrap mode wrap line.
		if (p->style->wrap) {
			dump_string(p, BLOCK_INDENT);
		} else {
			dump_string(p, " ");
		}
		if (p->ret != 0) {
			return;
		}

		// Write ipsec key.
		wire_data_encode_to_str(p, &base64_encode, &base64_encode_alloc);
		if (p->ret != 0) {
			return;
		}
	}

	p->ret = 0;
}

static void wire_l64_to_str(rrset_dump_params_t *p)
{
	p->ret = -1;

	// Check input size (64-bit identifier).
	if (p->in_max != 8) {
		return;
	}

	// Write identifier (2-byte) labels separated with a colon.
	while (p->in_max > 0) {
		int ret = hex_encode(p->in, 2, (uint8_t *)(p->out), p->out_max);
		if (ret <= 0) {
			return;
		}
		p->in += 2;
		p->in_max -= 2;
		p->out += ret;
		p->out_max -= ret;
		p->total += ret;

		// Write separation character.
		if (p->in_max > 0) {
			dump_string(p, ":");
			if (p->ret != 0) {
				return;
			}
		}
	}

	p->ret = 0;
}

static void wire_eui_to_str(rrset_dump_params_t *p)
{
	p->ret = -1;

	// Data can't have zero length.
	if (p->in_max < 2) {
		return;
	}

	// Write EUI hexadecimal pairs.
	while (p->in_max > 0) {
		int ret = hex_encode(p->in, 1, (uint8_t *)(p->out), p->out_max);
		if (ret <= 0) {
			return;
		}
		p->in++;
		p->in_max--;
		p->out += ret;
		p->out_max -= ret;
		p->total += ret;

		// Write separation character.
		if (p->in_max > 0) {
			dump_string(p, "-");
			if (p->ret != 0) {
				return;
			}
		}
	}

	p->ret = 0;
}

static void wire_rcode_to_str(rrset_dump_params_t *p)
{
	uint16_t data;
	size_t   in_len = sizeof(data);
	const char *rcode_str = "NULL";

	p->ret = -1;

	// Check input size.
	if (in_len > p->in_max) {
		return;
	}

	// Fill in input data.
	data = knot_wire_read_u16(p->in);

	// Find RCODE name.
	knot_lookup_table_t *rcode = knot_lookup_by_id(knot_rcode_names, data);
	if (rcode != NULL) {
		rcode_str = rcode->name;
	}

	// Dump RCODE name.
	dump_string(p, rcode_str);
	if (p->ret != 0) {
		return;
	}

	// Fill in output.
	p->in += in_len;
	p->in_max -= in_len;
	p->ret = 0;
}

static void wire_unknown_to_str(rrset_dump_params_t *p)
{
	int    ret;
	size_t in_len = p->in_max;
	size_t out_len = 0;

	p->ret = -1;

	// Write unknown length header.
	if (in_len > 0) {
		ret = snprintf(p->out, p->out_max, "\\# %zu ", in_len);
	} else {
		ret = snprintf(p->out, p->out_max, "\\# 0");
	}
	if (ret <= 0 || (size_t)ret >= p->out_max) {
		return;
	}
	out_len = ret;

	// Fill in output.
	p->out += out_len;
	p->out_max -= out_len;
	p->total += out_len;

	// Write hex data if any.
	if (in_len > 0) {
		// If wrap mode wrap line.
		if (p->style->wrap) {
			dump_string(p, BLOCK_INDENT);
			if (p->ret != 0) {
				return;
			}
		}

		wire_data_encode_to_str(p, &hex_encode, &hex_encode_alloc);
		if (p->ret != 0) {
			return;
		}
	}

	p->ret = 0;
}

static void dnskey_info(const uint8_t *rdata,
                        const size_t  rdata_len,
                        char          *out,
                        const size_t  out_len)
{
	const uint8_t  sep = *(rdata + 1) & 0x01;
	uint16_t key_tag = 0;

	const dnssec_binary_t rdata_bin = { .data = (uint8_t *)rdata,
	                                    .size = rdata_len };
	dnssec_keytag(&rdata_bin, &key_tag);

	knot_lookup_table_t *alg = NULL;
	alg = knot_lookup_by_id(knot_dnssec_alg_names, *(rdata + 3));

	int ret = snprintf(out, out_len, "%s, alg = %s, id = %u ",
	               sep ? "KSK" : "ZSK",
	               alg ? alg->name : "UNKNOWN",
	               key_tag );
	if (ret <= 0) {	// Truncated return is acceptable. Just check for errors.
		out[0] = '\0';
	}
}

#define DUMP_PARAMS	const uint8_t *in, const size_t in_len, char *out, \
			const size_t out_max, const knot_dump_style_t *style
#define DUMP_INIT	rrset_dump_params_t p = { .style = style, .in = in, \
			.in_max = in_len, .out = out, .out_max = out_max };
#define	DUMP_END	return (p.in_max == 0 ? (int)p.total : KNOT_EPARSEFAIL);

#define CHECK_RET(p)	if (p.ret != 0) return -1;

#define WRAP_INIT	dump_string(&p, "(" BLOCK_INDENT); CHECK_RET(p);
#define WRAP_END	dump_string(&p, BLOCK_INDENT ")"); CHECK_RET(p);
#define WRAP_LINE	dump_string(&p, BLOCK_INDENT); CHECK_RET(p);

#define COMMENT(s)	if (p.style->verbose) { \
			    dump_string(&p, " ; "); CHECK_RET(p); \
			    dump_string(&p, s); CHECK_RET(p); \
			}

#define DUMP_SPACE	dump_string(&p, " "); CHECK_RET(p);
#define DUMP_NUM8	wire_num8_to_str(&p); CHECK_RET(p);
#define DUMP_NUM16	wire_num16_to_str(&p); CHECK_RET(p);
#define DUMP_NUM32	wire_num32_to_str(&p); CHECK_RET(p);
#define DUMP_NUM48	wire_num48_to_str(&p); CHECK_RET(p);
#define DUMP_DNAME	wire_dname_to_str(&p); CHECK_RET(p);
#define DUMP_TIME	wire_ttl_to_str(&p); CHECK_RET(p);
#define DUMP_TIMESTAMP	wire_timestamp_to_str(&p); CHECK_RET(p);
#define DUMP_IPV4	wire_ipv4_to_str(&p); CHECK_RET(p);
#define DUMP_IPV6	wire_ipv6_to_str(&p); CHECK_RET(p);
#define DUMP_TYPE	wire_type_to_str(&p); CHECK_RET(p);
#define DUMP_HEX	wire_data_encode_to_str(&p, &hex_encode, \
				&hex_encode_alloc); CHECK_RET(p);
#define DUMP_BASE64	wire_data_encode_to_str(&p, &base64_encode, \
				&base64_encode_alloc); CHECK_RET(p);
#define DUMP_HASH	wire_len_data_encode_to_str(&p, &base32hex_encode, \
				1, false, ""); CHECK_RET(p);
#define DUMP_SALT	wire_len_data_encode_to_str(&p, &hex_encode, \
				1, false, "-"); CHECK_RET(p);
#define DUMP_TSIG_DGST	wire_len_data_encode_to_str(&p, &base64_encode, \
				2, true, ""); CHECK_RET(p);
#define DUMP_TSIG_DATA	wire_len_data_encode_to_str(&p, &hex_encode, \
				2, true, ""); CHECK_RET(p);
#define DUMP_TEXT	wire_text_to_str(&p); CHECK_RET(p);
#define DUMP_BITMAP	wire_bitmap_to_str(&p); CHECK_RET(p);
#define DUMP_APL	wire_apl_to_str(&p); CHECK_RET(p);
#define DUMP_LOC	wire_loc_to_str(&p); CHECK_RET(p);
#define DUMP_GATEWAY	wire_gateway_to_str(&p); CHECK_RET(p);
#define DUMP_L64	wire_l64_to_str(&p); CHECK_RET(p);
#define DUMP_EUI	wire_eui_to_str(&p); CHECK_RET(p);
#define DUMP_RCODE	wire_rcode_to_str(&p); CHECK_RET(p);
#define DUMP_UNKNOWN	wire_unknown_to_str(&p); CHECK_RET(p);

static int dump_a(DUMP_PARAMS)
{
	DUMP_INIT;

	DUMP_IPV4;

	DUMP_END;
}

static int dump_ns(DUMP_PARAMS)
{
	DUMP_INIT;

	DUMP_DNAME;

	DUMP_END;
}

static int dump_soa(DUMP_PARAMS)
{
	DUMP_INIT;

	if (p.style->wrap) {
		DUMP_DNAME; DUMP_SPACE;
		DUMP_DNAME; DUMP_SPACE; WRAP_INIT;
		DUMP_NUM32; COMMENT("serial"); WRAP_LINE;
		DUMP_TIME;  COMMENT("refresh"); WRAP_LINE;
		DUMP_TIME;  COMMENT("retry"); WRAP_LINE;
		DUMP_TIME;  COMMENT("expire"); WRAP_LINE;
		DUMP_TIME;  COMMENT("minimum"); WRAP_END;
	} else {
		DUMP_DNAME; DUMP_SPACE;
		DUMP_DNAME; DUMP_SPACE;
		DUMP_NUM32; DUMP_SPACE;
		DUMP_TIME;  DUMP_SPACE;
		DUMP_TIME;  DUMP_SPACE;
		DUMP_TIME;  DUMP_SPACE;
		DUMP_TIME;
	}

	DUMP_END;
}

static int dump_hinfo(DUMP_PARAMS)
{
	DUMP_INIT;

	DUMP_TEXT; DUMP_SPACE;
	DUMP_TEXT;

	DUMP_END;
}

static int dump_minfo(DUMP_PARAMS)
{
	DUMP_INIT;

	DUMP_DNAME; DUMP_SPACE;
	DUMP_DNAME;

	DUMP_END;
}

static int dump_mx(DUMP_PARAMS)
{
	DUMP_INIT;

	DUMP_NUM16; DUMP_SPACE;
	DUMP_DNAME;

	DUMP_END;
}

static int dump_txt(DUMP_PARAMS)
{
	DUMP_INIT;

	// First text string.
	DUMP_TEXT;

	// Other text strings if any.
	while (p.in_max > 0) {
		DUMP_SPACE; DUMP_TEXT;
	}

	DUMP_END;
}

static int dump_dnskey(DUMP_PARAMS)
{
	DUMP_INIT;

	if (p.style->wrap) {
		char info[512] = "";
		dnskey_info(in, in_len, info, sizeof(info));

		DUMP_NUM16; DUMP_SPACE;
		DUMP_NUM8;  DUMP_SPACE;
		DUMP_NUM8;  DUMP_SPACE; WRAP_INIT;
		DUMP_BASE64;
		WRAP_END; COMMENT(info);
	} else {
		DUMP_NUM16; DUMP_SPACE;
		DUMP_NUM8;  DUMP_SPACE;
		DUMP_NUM8;  DUMP_SPACE;
		DUMP_BASE64;
	}

	DUMP_END;
}

static int dump_aaaa(DUMP_PARAMS)
{
	DUMP_INIT;

	DUMP_IPV6;

	DUMP_END;
}

static int dump_loc(DUMP_PARAMS)
{
	DUMP_INIT;

	DUMP_LOC;

	DUMP_END;
}

static int dump_srv(DUMP_PARAMS)
{
	DUMP_INIT;

	DUMP_NUM16; DUMP_SPACE;
	DUMP_NUM16; DUMP_SPACE;
	DUMP_NUM16; DUMP_SPACE;
	DUMP_DNAME;

	DUMP_END;
}

static int dump_naptr(DUMP_PARAMS)
{
	DUMP_INIT;

	DUMP_NUM16; DUMP_SPACE;
	DUMP_NUM16; DUMP_SPACE;
	DUMP_TEXT;  DUMP_SPACE;
	DUMP_TEXT;  DUMP_SPACE;
	DUMP_TEXT;  DUMP_SPACE;
	DUMP_DNAME;

	DUMP_END;
}

static int dump_cert(DUMP_PARAMS)
{
	DUMP_INIT;

	if (p.style->wrap) {
		DUMP_NUM16;  DUMP_SPACE;
		DUMP_NUM16;  DUMP_SPACE;
		DUMP_NUM8;   DUMP_SPACE; WRAP_INIT;
		DUMP_BASE64;
		WRAP_END;
	} else {
		DUMP_NUM16;  DUMP_SPACE;
		DUMP_NUM16;  DUMP_SPACE;
		DUMP_NUM8;   DUMP_SPACE;
		DUMP_BASE64;
	}

	DUMP_END;
}

static int dump_apl(DUMP_PARAMS)
{
	DUMP_INIT;

	// Print list of APLs (empty list is allowed).
	while (p.in_max > 0) {
		if (p.total > 0) {
			DUMP_SPACE;
		}
		DUMP_APL;
	}

	DUMP_END;
}

static int dump_ds(DUMP_PARAMS)
{
	DUMP_INIT;

	if (p.style->wrap) {
		DUMP_NUM16; DUMP_SPACE;
		DUMP_NUM8;  DUMP_SPACE;
		DUMP_NUM8;  DUMP_SPACE; WRAP_INIT;
		DUMP_HEX;
		WRAP_END;
	} else {
		DUMP_NUM16; DUMP_SPACE;
		DUMP_NUM8;  DUMP_SPACE;
		DUMP_NUM8;  DUMP_SPACE;
		DUMP_HEX;
	}

	DUMP_END;
}

static int dump_sshfp(DUMP_PARAMS)
{
	DUMP_INIT;

	if (p.style->wrap) {
		DUMP_NUM8; DUMP_SPACE;
		DUMP_NUM8; DUMP_SPACE; WRAP_INIT;
		DUMP_HEX;
		WRAP_END;
	} else {
		DUMP_NUM8; DUMP_SPACE;
		DUMP_NUM8; DUMP_SPACE;
		DUMP_HEX;
	}

	DUMP_END;
}

static int dump_ipseckey(DUMP_PARAMS)
{
	DUMP_INIT;

	if (p.style->wrap) {
		DUMP_NUM8; DUMP_SPACE; WRAP_INIT;
		DUMP_GATEWAY;
		WRAP_END;
	} else {
		DUMP_NUM8; DUMP_SPACE;
		DUMP_GATEWAY;
	}

	DUMP_END;
}

static int dump_rrsig(DUMP_PARAMS)
{
	DUMP_INIT;

	if (p.style->wrap) {
		DUMP_TYPE;   DUMP_SPACE;
		DUMP_NUM8;   DUMP_SPACE;
		DUMP_NUM8;   DUMP_SPACE;
		DUMP_NUM32;  DUMP_SPACE;
		DUMP_TIMESTAMP; DUMP_SPACE; WRAP_INIT;
		DUMP_TIMESTAMP; DUMP_SPACE;
		DUMP_NUM16;  DUMP_SPACE;
		DUMP_DNAME;  WRAP_LINE;
		DUMP_BASE64;
		WRAP_END;
	} else {
		DUMP_TYPE;   DUMP_SPACE;
		DUMP_NUM8;   DUMP_SPACE;
		DUMP_NUM8;   DUMP_SPACE;
		DUMP_NUM32;  DUMP_SPACE;
		DUMP_TIMESTAMP; DUMP_SPACE;
		DUMP_TIMESTAMP; DUMP_SPACE;
		DUMP_NUM16;  DUMP_SPACE;
		DUMP_DNAME;  DUMP_SPACE;
		DUMP_BASE64;
	}

	DUMP_END;
}

static int dump_nsec(DUMP_PARAMS)
{
	DUMP_INIT;

	DUMP_DNAME; DUMP_SPACE;
	DUMP_BITMAP;

	DUMP_END;
}

static int dump_dhcid(DUMP_PARAMS)
{
	DUMP_INIT;

	if (p.style->wrap) {
		WRAP_INIT;
		DUMP_BASE64;
		WRAP_END;
	} else {
		DUMP_BASE64;
	}

	DUMP_END;
}

static int dump_nsec3(DUMP_PARAMS)
{
	DUMP_INIT;

	if (p.style->wrap) {
		DUMP_NUM8;   DUMP_SPACE;
		DUMP_NUM8;   DUMP_SPACE;
		DUMP_NUM16;  DUMP_SPACE;
		DUMP_SALT;   DUMP_SPACE; WRAP_INIT;
		DUMP_HASH;   DUMP_SPACE; WRAP_LINE;
		DUMP_BITMAP;
		WRAP_END;
	} else {
		DUMP_NUM8;  DUMP_SPACE;
		DUMP_NUM8;  DUMP_SPACE;
		DUMP_NUM16; DUMP_SPACE;
		DUMP_SALT;  DUMP_SPACE;
		DUMP_HASH;  DUMP_SPACE;
		DUMP_BITMAP;
	}

	DUMP_END;
}

static int dump_nsec3param(DUMP_PARAMS)
{
	DUMP_INIT;

	DUMP_NUM8;  DUMP_SPACE;
	DUMP_NUM8;  DUMP_SPACE;
	DUMP_NUM16; DUMP_SPACE;
	DUMP_SALT;

	DUMP_END;
}

static int dump_tlsa(DUMP_PARAMS)
{
	DUMP_INIT;

	if (p.style->wrap) {
		DUMP_NUM8; DUMP_SPACE;
		DUMP_NUM8; DUMP_SPACE;
		DUMP_NUM8; DUMP_SPACE; WRAP_INIT;
		DUMP_HEX;
		WRAP_END;
	} else {
		DUMP_NUM8; DUMP_SPACE;
		DUMP_NUM8; DUMP_SPACE;
		DUMP_NUM8; DUMP_SPACE;
		DUMP_HEX;
	}

	DUMP_END;
}

static int dump_l64(DUMP_PARAMS)
{
	DUMP_INIT;

	DUMP_NUM16; DUMP_SPACE;
	DUMP_L64;

	DUMP_END;
}

static int dump_l32(DUMP_PARAMS)
{
	DUMP_INIT;

	DUMP_NUM16; DUMP_SPACE;
	DUMP_IPV4;

	DUMP_END;
}

static int dump_eui(DUMP_PARAMS)
{
	DUMP_INIT;

	DUMP_EUI;

	DUMP_END;
}

static int dump_tsig(DUMP_PARAMS)
{
	DUMP_INIT;

	if (p.style->wrap) {
		DUMP_DNAME; DUMP_SPACE;
		DUMP_NUM48; DUMP_SPACE;
		DUMP_NUM16; DUMP_SPACE; WRAP_INIT;
		DUMP_TSIG_DGST; DUMP_SPACE; WRAP_LINE;
		DUMP_NUM16; DUMP_SPACE;
		DUMP_RCODE; DUMP_SPACE;
		DUMP_TSIG_DATA;
		WRAP_END;
	} else {
		DUMP_DNAME; DUMP_SPACE;
		DUMP_NUM48; DUMP_SPACE;
		DUMP_NUM16; DUMP_SPACE;
		DUMP_TSIG_DGST; DUMP_SPACE;
		DUMP_NUM16; DUMP_SPACE;
		DUMP_RCODE; DUMP_SPACE;
		DUMP_TSIG_DATA;
	}

	DUMP_END;
}

static int dump_unknown(DUMP_PARAMS)
{
	DUMP_INIT;

	if (p.style->wrap) {
		WRAP_INIT;
		DUMP_UNKNOWN;
		WRAP_END;
	} else {
		DUMP_UNKNOWN;
	}

	DUMP_END;
}

int knot_rrset_txt_dump_data(const knot_rrset_t      *rrset,
                             const size_t            pos,
                             char                    *dst,
                             const size_t            maxlen,
                             const knot_dump_style_t *style)
{
	if (rrset == NULL || dst == NULL || style == NULL) {
		return KNOT_EINVAL;
	}

	const knot_rdata_t *rr_data = knot_rdataset_at(&rrset->rrs, pos);
	uint8_t *data = knot_rdata_data(rr_data);
	uint16_t data_len = knot_rdata_rdlen(rr_data);

	int ret = 0;

	switch (rrset->type) {
		case KNOT_RRTYPE_A:
			ret = dump_a(data, data_len, dst, maxlen, style);
			break;
		case KNOT_RRTYPE_NS:
		case KNOT_RRTYPE_CNAME:
		case KNOT_RRTYPE_PTR:
		case KNOT_RRTYPE_DNAME:
			ret = dump_ns(data, data_len, dst, maxlen, style);
			break;
		case KNOT_RRTYPE_SOA:
			ret = dump_soa(data, data_len, dst, maxlen, style);
			break;
		case KNOT_RRTYPE_HINFO:
			ret = dump_hinfo(data, data_len, dst, maxlen, style);
			break;
		case KNOT_RRTYPE_MINFO:
		case KNOT_RRTYPE_RP:
			ret = dump_minfo(data, data_len, dst, maxlen, style);
			break;
		case KNOT_RRTYPE_MX:
		case KNOT_RRTYPE_AFSDB:
		case KNOT_RRTYPE_RT:
		case KNOT_RRTYPE_KX:
		case KNOT_RRTYPE_LP:
			ret = dump_mx(data, data_len, dst, maxlen, style);
			break;
		case KNOT_RRTYPE_TXT:
		case KNOT_RRTYPE_SPF:
			ret = dump_txt(data, data_len, dst, maxlen, style);
			break;
		case KNOT_RRTYPE_KEY:
		case KNOT_RRTYPE_DNSKEY:
			ret = dump_dnskey(data, data_len, dst, maxlen, style);
			break;
		case KNOT_RRTYPE_AAAA:
			ret = dump_aaaa(data, data_len, dst, maxlen, style);
			break;
		case KNOT_RRTYPE_LOC:
			ret = dump_loc(data, data_len, dst, maxlen, style);
			break;
		case KNOT_RRTYPE_SRV:
			ret = dump_srv(data, data_len, dst, maxlen, style);
			break;
		case KNOT_RRTYPE_NAPTR:
			ret = dump_naptr(data, data_len, dst, maxlen, style);
			break;
		case KNOT_RRTYPE_CERT:
			ret = dump_cert(data, data_len, dst, maxlen, style);
			break;
		case KNOT_RRTYPE_APL:
			ret = dump_apl(data, data_len, dst, maxlen, style);
			break;
		case KNOT_RRTYPE_DS:
			ret = dump_ds(data, data_len, dst, maxlen, style);
			break;
		case KNOT_RRTYPE_SSHFP:
			ret = dump_sshfp(data, data_len, dst, maxlen, style);
			break;
		case KNOT_RRTYPE_IPSECKEY:
			ret = dump_ipseckey(data, data_len, dst, maxlen, style);
			break;
		case KNOT_RRTYPE_RRSIG:
			ret = dump_rrsig(data, data_len, dst, maxlen, style);
			break;
		case KNOT_RRTYPE_NSEC:
			ret = dump_nsec(data, data_len, dst, maxlen, style);
			break;
		case KNOT_RRTYPE_DHCID:
			ret = dump_dhcid(data, data_len, dst, maxlen, style);
			break;
		case KNOT_RRTYPE_NSEC3:
			ret = dump_nsec3(data, data_len, dst, maxlen, style);
			break;
		case KNOT_RRTYPE_NSEC3PARAM:
			ret = dump_nsec3param(data, data_len, dst, maxlen, style);
			break;
		case KNOT_RRTYPE_TLSA:
			ret = dump_tlsa(data, data_len, dst, maxlen, style);
			break;
		case KNOT_RRTYPE_NID:
		case KNOT_RRTYPE_L64:
			ret = dump_l64(data, data_len, dst, maxlen, style);
			break;
		case KNOT_RRTYPE_L32:
			ret = dump_l32(data, data_len, dst, maxlen, style);
			break;
		case KNOT_RRTYPE_EUI48:
		case KNOT_RRTYPE_EUI64:
			ret = dump_eui(data, data_len, dst, maxlen, style);
			break;
		case KNOT_RRTYPE_TSIG:
			ret = dump_tsig(data, data_len, dst, maxlen, style);
			break;
		default:
			ret = dump_unknown(data, data_len, dst, maxlen, style);
			break;
	}

	return ret;
}

#define SNPRINTF_CHECK(ret, max_len)			\
	if ((ret) < 0 || (size_t)(ret) >= (max_len)) {	\
		return KNOT_ESPACE;			\
	}

int knot_rrset_txt_dump_header(const knot_rrset_t      *rrset,
                               const uint32_t          ttl,
                               char                    *dst,
                               const size_t            maxlen,
                               const knot_dump_style_t *style)
{
	if (rrset == NULL || dst == NULL || style == NULL) {
		return KNOT_EINVAL;
	}

	size_t len = 0;
	char   buf[32];
	int    ret;

	// Dump rrset owner.
	char *name = knot_dname_to_str(rrset->owner);
	if (style->ascii_to_idn != NULL) {
		style->ascii_to_idn(&name);
	}
	char sep = strlen(name) < 4 * TAB_WIDTH ? '\t' : ' ';
	ret = snprintf(dst + len, maxlen - len, "%-20s%c", name, sep);
	free(name);
	SNPRINTF_CHECK(ret, maxlen - len);
	len += ret;

	// Set white space separation character.
	sep = style->wrap ? ' ' : '\t';

	// Dump rrset ttl.
	if (style->show_ttl) {
		if (style->empty_ttl) {
			ret = snprintf(dst + len, maxlen - len, "%c", sep);
		} else if (style->human_ttl) {
			// Create human readable ttl string.
			if (time_to_human_str(buf, sizeof(buf), ttl) < 0) {
				return KNOT_ESPACE;
			}
			ret = snprintf(dst + len, maxlen - len, "%s%c",
			               buf, sep);
		} else {
			ret = snprintf(dst + len, maxlen - len, "%u%c", ttl, sep);
		}
		SNPRINTF_CHECK(ret, maxlen - len);
		len += ret;
	}

	// Dump rrset class.
	if (style->show_class) {
		if (knot_rrclass_to_string(rrset->rclass, buf, sizeof(buf)) < 0) {
			return KNOT_ESPACE;
		}
		ret = snprintf(dst + len, maxlen - len, "%-2s%c", buf, sep);
		SNPRINTF_CHECK(ret, maxlen - len);
		len += ret;
	}

	// Dump rrset type.
	if (knot_rrtype_to_string(rrset->type, buf, sizeof(buf)) < 0) {
		return KNOT_ESPACE;
	}
	if (rrset->rrs.rr_count > 0) {
		ret = snprintf(dst + len, maxlen - len, "%s%c", buf, sep);
	} else {
		ret = snprintf(dst + len, maxlen - len, "%s", buf);
	}
	SNPRINTF_CHECK(ret, maxlen - len);
	len += ret;

	return len;
}

int knot_rrset_txt_dump(const knot_rrset_t      *rrset,
                        char                    *dst,
                        const size_t            maxlen,
                        const knot_dump_style_t *style)
{
	if (knot_rrset_empty(rrset) || dst == NULL || style == NULL) {
		return KNOT_EINVAL;
	}

	size_t len = 0;
	int    ret;

	// UPDATE delete may have empty RDATA => dump header.
	if (rrset->rrs.rr_count == 0) {
		// Dump rdata owner, class, ttl and type.
		ret = knot_rrset_txt_dump_header(rrset, 0, dst + len,
		                                 maxlen - len, style);
		if (ret < 0) {
			return KNOT_ESPACE;
		}
		len += ret;

		// Terminate line.
		if (len >= maxlen) {
			return KNOT_ESPACE;
		}
		dst[len++] = '\n';
		dst[len] = '\0';
	}

	// Loop over rdata in rrset.
	uint16_t rr_count = rrset->rrs.rr_count;
	for (uint16_t i = 0; i < rr_count; i++) {
		// Dump rdata owner, class, ttl and type.
		const knot_rdata_t *rr_data = knot_rdataset_at(&rrset->rrs, i);
		ret = knot_rrset_txt_dump_header(rrset, knot_rdata_ttl(rr_data),
		                                 dst + len, maxlen - len, style);
		if (ret < 0) {
			return KNOT_ESPACE;
		}
		len += ret;

		// Dump rdata as such.
		ret = knot_rrset_txt_dump_data(rrset, i, dst + len,
		                               maxlen - len, style);
		if (ret < 0) {
			return KNOT_ESPACE;
		}
		len += ret;

		// Terminate line.
		if (len >= maxlen) {
			return KNOT_ESPACE;
		}
		dst[len++] = '\n';
		dst[len] = '\0';
	}

	return len;
}<|MERGE_RESOLUTION|>--- conflicted
+++ resolved
@@ -28,18 +28,13 @@
 #include <netinet/in.h>			// in_addr (BSD)
 #include <arpa/inet.h>			// ntohs
 
-#include "libknot/errcode.h"		// KNOT_EOK
+#include "common/base32hex.h"		// base32hex
 #include "common/base64.h"		// base64
-#include "common/base32hex.h"		// base32hex
-<<<<<<< HEAD
-#include "common/descriptor.h"		// KNOT_RRTYPE
 #include "dnssec/binary.h"		// dnssec_binary_t
 #include "dnssec/keytag.h"		// dnssec_keytag
-=======
+#include "libknot/consts.h"		// knot_rcode_names
 #include "libknot/descriptor.h"		// KNOT_RRTYPE
-#include "libknot/dnssec/key.h"		// knot_keytag
->>>>>>> 1d5a513d
-#include "libknot/consts.h"		// knot_rcode_names
+#include "libknot/errcode.h"		// KNOT_EOK
 #include "libknot/util/utils.h"		// knot_wire_read_u16
 
 #define TAB_WIDTH		8
