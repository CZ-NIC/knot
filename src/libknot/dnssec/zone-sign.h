/*  Copyright (C) 2013 CZ.NIC, z.s.p.o. <knot-dns@labs.nic.cz>

    This program is free software: you can redistribute it and/or modify
    it under the terms of the GNU General Public License as published by
    the Free Software Foundation, either version 3 of the License, or
    (at your option) any later version.

    This program is distributed in the hope that it will be useful,
    but WITHOUT ANY WARRANTY; without even the implied warranty of
    MERCHANTABILITY or FITNESS FOR A PARTICULAR PURPOSE.  See the
    GNU General Public License for more details.

    You should have received a copy of the GNU General Public License
    along with this program.  If not, see <http://www.gnu.org/licenses/>.
 */
/*!
 * \file zone-sign.h
 *
 * \author Jan Vcelak <jan.vcelak@nic.cz>
 * \author Lubos Slovak <lubos.slovak@nic.cz>
 * \author Jan Kadlec <jan.kadlec@nic.cz>
 *
 * \brief Interface for DNSSEC zone signing.
 *
 * \addtogroup dnssec
 * @{
 */

#ifndef _KNOT_DNSSEC_ZONE_SIGN_H_
#define _KNOT_DNSSEC_ZONE_SIGN_H_

<<<<<<< HEAD
#include "common/hattrie/ahtable.h"
=======
#include "libknot/dnssec/policy.h"
#include "libknot/dnssec/zone-keys.h"
>>>>>>> 729d653a
#include "libknot/updates/changesets.h"
#include "libknot/zone/zone-contents.h"

<<<<<<< HEAD
typedef struct {
	const knot_zone_contents_t *zone;
	const knot_zone_keys_t *zone_keys;
	const knot_dnssec_policy_t *policy;
	knot_changeset_t *out_ch;
	ahtable_t *signed_table;
} changeset_signing_data_t;

=======
/*!
 * \brief Update zone signatures and store performed changes in changeset.
 *
 * Updates RRSIGs, NSEC(3)s, and DNSKEYs.
 *
 * \param zone       Zone to be signed.
 * \param zone_keys  Zone keys.
 * \param policy     DNSSEC policy.
 * \param changeset  Changeset to be updated.
 *
 * \return Error code, KNOT_EOK if successful.
 */
>>>>>>> 729d653a
int knot_zone_sign(const knot_zone_contents_t *zone,
                   const knot_zone_keys_t *zone_keys,
                   const knot_dnssec_policy_t *policy,
                   knot_changeset_t *changeset);

<<<<<<< HEAD
int knot_zone_sign_update_soa(const knot_rrset_t *soa,
=======
/*!
 * \brief Check if zone SOA signatures are expired.
 *
 * \param zone       Zone to be signed.
 * \param zone_keys  Zone keys.
 * \param policy     DNSSEC policy.
 * \param changeset  Changeset to be updated.
 *
 * \return Zone SOA signatures need update.
 */
bool knot_zone_sign_soa_expired(const knot_zone_contents_t *zone,
                                const knot_zone_keys_t *zone_keys,
                                const knot_dnssec_policy_t *policy);

/*!
 * \brief Update and sign SOA and store performed changes in changeset.
 *
 * \param zone       Zone including SOA to be updated.
 * \param zone_keys  Zone keys.
 * \param policy     DNSSEC policy.
 * \param changeset  Changeset to be updated.
 *
 * \return Error code, KNOT_EOK if successful.
 */
int knot_zone_sign_update_soa(const knot_zone_contents_t *zone,
>>>>>>> 729d653a
                              const knot_zone_keys_t *zone_keys,
                              const knot_dnssec_policy_t *policy,
                              knot_changeset_t *changeset);

<<<<<<< HEAD
bool knot_zone_sign_soa_expired(const knot_zone_contents_t *zone,
                                const knot_zone_keys_t *zone_keys,
                                const knot_dnssec_policy_t *policy);

int knot_zone_sign_changeset(const knot_zone_contents_t *zone,
                             const knot_changeset_t *in_ch,
                             knot_changeset_t *out_ch,
                             const knot_zone_keys_t *zone_keys,
                             const knot_dnssec_policy_t *policy);

int knot_zone_sign_fix_nsec_chain(const knot_zone_contents_t *zone,
                                  const knot_changeset_t *in_ch,
                                  knot_changeset_t *out_ch);

int knot_zone_sign_fix_nsec3_chain(const knot_zone_contents_t *zone,
                                   const knot_changeset_t *in_ch,
                                   knot_changeset_t *out_ch);
// TODO this should be elsewhere
int knot_zone_sign_add_rrsigs_for_nsec(knot_rrset_t *rrset, void *data);

=======
>>>>>>> 729d653a
#endif // _KNOT_DNSSEC_ZONE_SIGN_H_

/*! @} */<|MERGE_RESOLUTION|>--- conflicted
+++ resolved
@@ -20,7 +20,7 @@
  * \author Lubos Slovak <lubos.slovak@nic.cz>
  * \author Jan Kadlec <jan.kadlec@nic.cz>
  *
- * \brief Interface for DNSSEC zone signing.
+ * \brief Interface for DNSSEC signing of zones.
  *
  * \addtogroup dnssec
  * @{
@@ -29,16 +29,12 @@
 #ifndef _KNOT_DNSSEC_ZONE_SIGN_H_
 #define _KNOT_DNSSEC_ZONE_SIGN_H_
 
-<<<<<<< HEAD
 #include "common/hattrie/ahtable.h"
-=======
-#include "libknot/dnssec/policy.h"
-#include "libknot/dnssec/zone-keys.h"
->>>>>>> 729d653a
 #include "libknot/updates/changesets.h"
 #include "libknot/zone/zone-contents.h"
+#include "libknot/dnssec/zone-keys.h"
+#include "libknot/dnssec/policy.h"
 
-<<<<<<< HEAD
 typedef struct {
 	const knot_zone_contents_t *zone;
 	const knot_zone_keys_t *zone_keys;
@@ -47,7 +43,6 @@
 	ahtable_t *signed_table;
 } changeset_signing_data_t;
 
-=======
 /*!
  * \brief Update zone signatures and store performed changes in changeset.
  *
@@ -60,15 +55,26 @@
  *
  * \return Error code, KNOT_EOK if successful.
  */
->>>>>>> 729d653a
 int knot_zone_sign(const knot_zone_contents_t *zone,
                    const knot_zone_keys_t *zone_keys,
                    const knot_dnssec_policy_t *policy,
-                   knot_changeset_t *changeset);
+                   knot_changeset_t *out_ch);
 
-<<<<<<< HEAD
+/*!
+ * \brief Update and sign SOA and store performed changes in changeset.
+ *
+ * \param zone       Zone including SOA to be updated.
+ * \param zone_keys  Zone keys.
+ * \param policy     DNSSEC policy.
+ * \param changeset  Changeset to be updated.
+ *
+ * \return Error code, KNOT_EOK if successful.
+ */
 int knot_zone_sign_update_soa(const knot_rrset_t *soa,
-=======
+                              const knot_zone_keys_t *zone_keys,
+                              const knot_dnssec_policy_t *policy,
+                              knot_changeset_t *changeset);
+
 /*!
  * \brief Check if zone SOA signatures are expired.
  *
@@ -83,45 +89,14 @@
                                 const knot_zone_keys_t *zone_keys,
                                 const knot_dnssec_policy_t *policy);
 
-/*!
- * \brief Update and sign SOA and store performed changes in changeset.
- *
- * \param zone       Zone including SOA to be updated.
- * \param zone_keys  Zone keys.
- * \param policy     DNSSEC policy.
- * \param changeset  Changeset to be updated.
- *
- * \return Error code, KNOT_EOK if successful.
- */
-int knot_zone_sign_update_soa(const knot_zone_contents_t *zone,
->>>>>>> 729d653a
-                              const knot_zone_keys_t *zone_keys,
-                              const knot_dnssec_policy_t *policy,
-                              knot_changeset_t *changeset);
-
-<<<<<<< HEAD
-bool knot_zone_sign_soa_expired(const knot_zone_contents_t *zone,
-                                const knot_zone_keys_t *zone_keys,
-                                const knot_dnssec_policy_t *policy);
-
 int knot_zone_sign_changeset(const knot_zone_contents_t *zone,
                              const knot_changeset_t *in_ch,
                              knot_changeset_t *out_ch,
                              const knot_zone_keys_t *zone_keys,
                              const knot_dnssec_policy_t *policy);
 
-int knot_zone_sign_fix_nsec_chain(const knot_zone_contents_t *zone,
-                                  const knot_changeset_t *in_ch,
-                                  knot_changeset_t *out_ch);
-
-int knot_zone_sign_fix_nsec3_chain(const knot_zone_contents_t *zone,
-                                   const knot_changeset_t *in_ch,
-                                   knot_changeset_t *out_ch);
-// TODO this should be elsewhere
 int knot_zone_sign_add_rrsigs_for_nsec(knot_rrset_t *rrset, void *data);
 
-=======
->>>>>>> 729d653a
 #endif // _KNOT_DNSSEC_ZONE_SIGN_H_
 
 /*! @} */