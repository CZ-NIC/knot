--- conflicted
+++ resolved
@@ -83,7 +83,6 @@
  */
 int knot_tsig_key_free(knot_tsig_key_t *key);
 
-<<<<<<< HEAD
 /*!
  * \brief Creates TSIG key from key parameters.
  *
@@ -95,6 +94,4 @@
 int knot_tsig_key_from_params(const knot_key_params_t *params,
                               knot_tsig_key_t *key);
 
-=======
->>>>>>> 1d5a513d
 /*! @} */