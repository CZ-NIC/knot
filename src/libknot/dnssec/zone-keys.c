--- conflicted
+++ resolved
@@ -205,22 +205,17 @@
 			continue;
 		}
 
+		if (knot_get_key_type(&params) != KNOT_KEY_DNSSEC) {
+			dbg_dnssec_detail("skipping key, different purpose\n");
+			knot_free_key_params(&params);
+			continue;
+		}
+
 		knot_zone_key_t key;
 		memset(&key, '\0', sizeof(key));
 		set_zone_key_flags(&params, &key);
 
-<<<<<<< HEAD
 		dbg_dnssec_detail("next key event %" PRIu32 "\n", key.next_event);
-
-		if (!key.is_active && !key.is_public && !was_removed(&params)) {
-			dbg_dnssec_detail("skipping key, not active or public\n");
-=======
-		if (knot_get_key_type(&params) != KNOT_KEY_DNSSEC) {
-			dbg_dnssec_detail("skipping key, different purpose\n");
->>>>>>> 612c2fa2
-			knot_free_key_params(&params);
-			continue;
-		}
 
 		if (!key.is_active && !key.is_public && !was_removed(&params)) {
 			log_zone_notice("%s Ignoring key %d (%s): "
@@ -243,15 +238,10 @@
 			continue;
 		}
 
-<<<<<<< HEAD
 		if (knot_get_zone_key(keys, params.keytag) != NULL) {
-			dbg_dnssec_detail("skipping key, duplicate keytag\n");
-=======
-		if (get_zone_key(keys, params.keytag) != NULL) {
 			log_zone_notice("%s Ignoring key %d (%s): duplicate "
 			                "keytag.\n", msgpref, params.keytag,
 			                entry->d_name);
->>>>>>> 612c2fa2
 			knot_free_key_params(&params);
 			continue;
 		}
