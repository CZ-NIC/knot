/*  Copyright (C) 2011 CZ.NIC, z.s.p.o. <knot-dns@labs.nic.cz>

    This program is free software: you can redistribute it and/or modify
    it under the terms of the GNU General Public License as published by
    the Free Software Foundation, either version 3 of the License, or
    (at your option) any later version.

    This program is distributed in the hope that it will be useful,
    but WITHOUT ANY WARRANTY; without even the implied warranty of
    MERCHANTABILITY or FITNESS FOR A PARTICULAR PURPOSE.  See the
    GNU General Public License for more details.

    You should have received a copy of the GNU General Public License
    along with this program.  If not, see <http://www.gnu.org/licenses/>.
 */

#include <config.h>
#include <assert.h>
#include <stdlib.h>
#include <inttypes.h>

#include "updates/ddns.h"
#include "updates/changesets.h"
#include "util/debug.h"
#include "packet/packet.h"
#include "common.h"
#include "consts.h"
#include "common/mempattern.h"
#include "nameserver/name-server.h"  // ns_serial_compare() - TODO: extract
#include "updates/xfr-in.h"
#include "common/descriptor.h"
#include "rdata.h"

/*----------------------------------------------------------------------------*/
// Copied from XFR - maybe extract somewhere else
static int knot_ddns_prereq_check_rrsets(knot_rrset_t ***rrsets,
                                         size_t *count, size_t *allocated)
{
	/* This is really confusing, it's ptr -> array of "knot_rrset_t*" */
	char *arr = (char*)*rrsets;
	int ret = 0;
	ret = mreserve(&arr, sizeof(knot_rrset_t*), *count + 1, 0, allocated);
	if (ret < 0) {
		return KNOT_ENOMEM;
	}

	*rrsets = (knot_rrset_t**)arr;

	return KNOT_EOK;
}

/*----------------------------------------------------------------------------*/

static int knot_ddns_prereq_check_dnames(knot_dname_t ***dnames,
                                         size_t *count, size_t *allocated)
{
	/* This is really confusing, it's ptr -> array of "knot_dname_t*" */
	char *arr = (char*)*dnames;
	int ret = 0;
	ret = mreserve(&arr, sizeof(knot_dname_t*), *count + 1, 0, allocated);
	if (ret < 0) {
		return KNOT_ENOMEM;
	}

	*dnames = (knot_dname_t**)arr;

	return KNOT_EOK;
}

/*----------------------------------------------------------------------------*/

static int knot_ddns_add_prereq_rrset(const knot_rrset_t *rrset,
                                      knot_rrset_t ***rrsets,
                                      size_t *count, size_t *allocd)
{
	// check if such RRSet is not already there and merge if needed
	int ret;
	for (int i = 0; i < *count; ++i) {
		if (knot_rrset_equal(rrset, (*rrsets)[i],
		                     KNOT_RRSET_COMPARE_HEADER)) {
			ret = knot_rrset_merge((*rrsets)[i], rrset);
			if (ret != KNOT_EOK) {
				return ret;
			} else {
				return KNOT_EOK;
			}
		}
	}

	// if we are here, the RRSet was not found
	ret = knot_ddns_prereq_check_rrsets(rrsets, count, allocd);
	if (ret != KNOT_EOK) {
		return ret;
	}

	knot_rrset_t *new_rrset = NULL;
	ret = knot_rrset_deep_copy(rrset, &new_rrset);
	if (ret != KNOT_EOK) {
		return ret;
	}

	(*rrsets)[(*count)++] = new_rrset;

	return KNOT_EOK;
}

/*----------------------------------------------------------------------------*/

static int knot_ddns_add_prereq_dname(const knot_dname_t *dname,
                                      knot_dname_t ***dnames,
                                      size_t *count, size_t *allocd)
{
	// we do not have to check if the name is not already there
	// if it is, we will just check it twice in the zone

	int ret = knot_ddns_prereq_check_dnames(dnames, count, allocd);
	if (ret != KNOT_EOK) {
		return ret;
	}

	knot_dname_t *dname_new = knot_dname_copy(dname);
	if (dname_new == NULL) {
		return KNOT_ENOMEM;
	}

	(*dnames)[(*count)++] = dname_new;

	return KNOT_EOK;
}

/*----------------------------------------------------------------------------*/

static int knot_ddns_add_prereq(knot_ddns_prereq_t *prereqs,
                                const knot_rrset_t *rrset, uint16_t qclass)
{
	assert(prereqs != NULL);
	assert(rrset != NULL);

	if (knot_rrset_ttl(rrset) != 0) {
		dbg_ddns("ddns: add_prereq: Wrong TTL.\n");
		return KNOT_EMALF;
	}

	int ret;

	if (knot_rrset_class(rrset) == KNOT_CLASS_ANY) {
		if (knot_rrset_rdata_rr_count(rrset)) {
			dbg_ddns("ddns: add_prereq: Extra data\n");
			return KNOT_EMALF;
		}
		if (knot_rrset_type(rrset) == KNOT_RRTYPE_ANY) {
			ret = knot_ddns_add_prereq_dname(
				knot_rrset_owner(rrset), &prereqs->in_use,
				&prereqs->in_use_count,
				&prereqs->in_use_allocd);
		} else {
			ret = knot_ddns_add_prereq_rrset(rrset,
			                                &prereqs->exist,
			                                &prereqs->exist_count,
			                                &prereqs->exist_allocd);
		}
	} else if (knot_rrset_class(rrset) == KNOT_CLASS_NONE) {
		if (knot_rrset_rdata_rr_count(rrset)) {
			dbg_ddns("ddns: add_prereq: Extra data\n");
			return KNOT_EMALF;
		}
		if (knot_rrset_type(rrset) == KNOT_RRTYPE_ANY) {
			ret = knot_ddns_add_prereq_dname(
				knot_rrset_owner(rrset), &prereqs->not_in_use,
				&prereqs->not_in_use_count,
				&prereqs->not_in_use_allocd);
		} else {
			ret = knot_ddns_add_prereq_rrset(rrset,
			                            &prereqs->not_exist,
			                            &prereqs->not_exist_count,
			                            &prereqs->not_exist_allocd);
		}
	} else if (knot_rrset_class(rrset) == qclass) {
		ret = knot_ddns_add_prereq_rrset(rrset,
		                                 &prereqs->exist_full,
		                                 &prereqs->exist_full_count,
		                                 &prereqs->exist_full_allocd);
	} else {
		dbg_ddns("ddns: add_prereq: Bad class.\n");
		return KNOT_EMALF;
	}

	return ret;
}

/*----------------------------------------------------------------------------*/

static int knot_ddns_check_remove_rr(knot_changeset_t *changeset,
                                     const knot_rrset_t *rr)
{
	dbg_ddns_verb("Removing possible redundant RRs from changeset.\n");
	knot_rr_ln_t *rr_node = NULL;
	node *nxt = NULL;
	WALK_LIST_DELSAFE(rr_node, nxt, changeset->add) {
		// Removing RR(s) from this owner
		knot_rrset_t *rrset = rr_node->rr;
		if (knot_dname_cmp(knot_rrset_owner(rr),
		                   knot_rrset_owner(rrset)) == 0) {
			// Removing one or all RRSets
			if (knot_rrset_class(rr) == KNOT_CLASS_ANY) {
				dbg_ddns_detail("Removing one or all "
				                "RRSets\n");
				if (knot_rrset_type(rr)
				    == knot_rrset_type(rrset)
				    || knot_rrset_type(rr) == KNOT_RRTYPE_ANY) {
					knot_rrset_deep_free(&rrset, 1, 1);
					rem_node((node *)rr_node);
				}
			} else if (knot_rrset_type(rr)
			           == knot_rrset_type(rrset)){
				/* All other classes are checked in
				 * knot_ddns_check_update().
				 */
				assert(knot_rrset_class(rr) == KNOT_CLASS_NONE);

				// Removing specific RR from a RRSet
				int ret =
					knot_rrset_remove_rr_using_rrset_del(rrset, rr);
				if (ret != KNOT_EOK) {
					dbg_ddns("ddns: Could not remove RDATA from RRSet (%s).\n",
					         knot_strerror(ret));
					return ret;
				}

				// if the RRSet is empty, remove from changeset
				if (knot_rrset_rdata_rr_count(rrset) == 0) {
					knot_rrset_deep_free(&rrset, 1, 1);
					rem_node((node *)rr_node);
				}
			}
		}
	}

	return KNOT_EOK;
}

/*----------------------------------------------------------------------------*/

static int knot_ddns_add_update(knot_changeset_t *changeset,
                                const knot_rrset_t *rrset, uint16_t qclass,
                                knot_rrset_t **rrset_copy)
{
	assert(changeset != NULL);
	assert(rrset != NULL);
	assert(rrset_copy != NULL);

	int ret;

	// create a copy of the RRSet
	/*! \todo ref #937 If the packet was not parsed all at once, we could save this
	 *        copy.
	 */
	*rrset_copy = NULL;
	ret = knot_rrset_deep_copy(rrset, rrset_copy);
	if (ret != KNOT_EOK) {
		return ret;
	}

	if (knot_rrset_class(rrset) == qclass) {
		// this RRSet should be added to the zone
		dbg_ddns_detail(" * adding RR %p\n", *rrset_copy);
		ret = knot_changeset_add_rr(changeset, *rrset_copy,
		                            KNOT_CHANGESET_ADD);
	} else {
		// this RRSet marks removal of something from zone

		/* To imitate in-order processing of UPDATE RRs, we must check
		 * If this REMOVE RR does not affect any of the previous
		 * ADD RRs in this update. If yes, they must be removed from
		 * the changeset.
		 *
		 * See https://git.nic.cz/redmine/issues/937#note-14 and below.
		 */

		// TODO: finish, disabled for now

		dbg_ddns_detail(" * removing RR %p\n", *rrset_copy);

		ret = knot_ddns_check_remove_rr(changeset, *rrset_copy);
		if (ret != KNOT_EOK) {
			knot_rrset_deep_free(rrset_copy, 1, 1);
			return ret;
		}

		ret = knot_changeset_add_rr(changeset,
		                            *rrset_copy,
		                            KNOT_CHANGESET_REMOVE);
	}

	return ret;
}

/*----------------------------------------------------------------------------*/

static int knot_ddns_check_exist(const knot_zone_contents_t *zone,
                                 const knot_rrset_t *rrset, knot_rcode_t *rcode)
{
	assert(zone != NULL);
	assert(rrset != NULL);
	assert(rcode != NULL);
	assert(knot_rrset_rdata_rr_count(rrset) == 0);
	assert(knot_rrset_type(rrset) != KNOT_RRTYPE_ANY);
	assert(knot_rrset_ttl(rrset) == 0);
	assert(knot_rrset_class(rrset) == KNOT_CLASS_ANY);

	if (!knot_dname_is_sub(knot_rrset_owner(rrset),
	    knot_node_owner(knot_zone_contents_apex(zone)))) {
		*rcode = KNOT_RCODE_NOTZONE;
		return KNOT_EOUTOFZONE;
	}

	const knot_node_t *node;
	node = knot_zone_contents_find_node(zone, knot_rrset_owner(rrset));
	if (node == NULL) {
		*rcode = KNOT_RCODE_NXRRSET;
		return KNOT_ENONODE;
	} else if (knot_node_rrset(node, knot_rrset_type(rrset)) == NULL) {
		*rcode = KNOT_RCODE_NXRRSET;
		return KNOT_ENORRSET;
	}

	return KNOT_EOK;
}

/*----------------------------------------------------------------------------*/

static int knot_ddns_check_exist_full(const knot_zone_contents_t *zone,
                                      const knot_rrset_t *rrset,
                                      knot_rcode_t *rcode)
{
	assert(zone != NULL);
	assert(rrset != NULL);
	assert(rcode != NULL);
	assert(knot_rrset_rdata_rr_count(rrset) == 0);
	assert(knot_rrset_type(rrset) != KNOT_RRTYPE_ANY);
	assert(knot_rrset_ttl(rrset) == 0);
	assert(knot_rrset_class(rrset) == KNOT_CLASS_ANY);

	if (!knot_dname_is_sub(knot_rrset_owner(rrset),
	    knot_node_owner(knot_zone_contents_apex(zone)))) {
		*rcode = KNOT_RCODE_NOTZONE;
		return KNOT_EOUTOFZONE;
	}

	const knot_node_t *node;
	const knot_rrset_t *found;

	node = knot_zone_contents_find_node(zone, knot_rrset_owner(rrset));
	if (node == NULL) {
		*rcode = KNOT_RCODE_NXRRSET;
		return KNOT_EPREREQ;
	} else if ((found = knot_node_rrset(node, knot_rrset_type(rrset)))
	            == NULL) {
		*rcode = KNOT_RCODE_NXRRSET;
		return KNOT_EPREREQ;
	} else {
		// do not have to compare the header, it is already done
		assert(knot_rrset_type(found) == knot_rrset_type(rrset));
		assert(knot_dname_cmp(knot_rrset_owner(found),
		                          knot_rrset_owner(rrset)) == 0);
		if (knot_rrset_rdata_equal(found, rrset) <= 0) {
			*rcode = KNOT_RCODE_NXRRSET;
			return KNOT_EPREREQ;
		}
	}

	return KNOT_EOK;
}

/*----------------------------------------------------------------------------*/

static int knot_ddns_check_not_exist(const knot_zone_contents_t *zone,
                                     const knot_rrset_t *rrset,
                                     knot_rcode_t *rcode)
{
	assert(zone != NULL);
	assert(rrset != NULL);
	assert(rcode != NULL);
	assert(knot_rrset_rdata_rr_count(rrset) == 0);
	assert(knot_rrset_type(rrset) != KNOT_RRTYPE_ANY);
	assert(knot_rrset_ttl(rrset) == 0);
	assert(knot_rrset_class(rrset) == KNOT_CLASS_NONE);

	if (!knot_dname_is_sub(knot_rrset_owner(rrset),
	    knot_node_owner(knot_zone_contents_apex(zone)))) {
		*rcode = KNOT_RCODE_NOTZONE;
		return KNOT_EOUTOFZONE;
	}

	const knot_node_t *node;

	node = knot_zone_contents_find_node(zone, knot_rrset_owner(rrset));
	if (node == NULL) {
		return KNOT_EOK;
	} else if (knot_node_rrset(node, knot_rrset_type(rrset)) == NULL) {
		return KNOT_EOK;
	}

	/* RDATA is always empty for simple RRset checks. */

	*rcode = KNOT_RCODE_YXRRSET;
	return KNOT_EPREREQ;
}

/*----------------------------------------------------------------------------*/

static int knot_ddns_check_in_use(const knot_zone_contents_t *zone,
                                  const knot_dname_t *dname,
                                  knot_rcode_t *rcode)
{
	assert(zone != NULL);
	assert(dname != NULL);
	assert(rcode != NULL);

	if (!knot_dname_is_sub(dname,
	    knot_node_owner(knot_zone_contents_apex(zone)))) {
		*rcode = KNOT_RCODE_NOTZONE;
		return KNOT_EOUTOFZONE;
	}

	const knot_node_t *node;

	node = knot_zone_contents_find_node(zone, dname);
	if (node == NULL) {
		*rcode = KNOT_RCODE_NXDOMAIN;
		return KNOT_EPREREQ;
	} else if (knot_node_rrset_count(node) == 0) {
		*rcode = KNOT_RCODE_NXDOMAIN;
		return KNOT_EPREREQ;
	}

	return KNOT_EOK;
}

/*----------------------------------------------------------------------------*/

static int knot_ddns_check_not_in_use(const knot_zone_contents_t *zone,
                                      const knot_dname_t *dname,
                                      knot_rcode_t *rcode)
{
	assert(zone != NULL);
	assert(dname != NULL);
	assert(rcode != NULL);

	if (!knot_dname_is_sub(dname,
	    knot_node_owner(knot_zone_contents_apex(zone)))) {
		*rcode = KNOT_RCODE_NOTZONE;
		return KNOT_EOUTOFZONE;
	}

	const knot_node_t *node;

	node = knot_zone_contents_find_node(zone, dname);
	if (node == NULL) {
		return KNOT_EOK;
	} else if (knot_node_rrset_count(node) == 0) {
		return KNOT_EOK;
	}

	*rcode = KNOT_RCODE_YXDOMAIN;
	return KNOT_EPREREQ;
}

/*----------------------------------------------------------------------------*/
/* API functions                                                              */
/*----------------------------------------------------------------------------*/

int knot_ddns_check_zone(const knot_zone_contents_t *zone,
                         const knot_packet_t *query, knot_rcode_t *rcode)
{
	if (zone == NULL || query == NULL || rcode == NULL) {
		if (rcode != NULL) {
			*rcode = KNOT_RCODE_SERVFAIL;
		}
		return KNOT_EINVAL;
	}

	if (knot_packet_qtype(query) != KNOT_RRTYPE_SOA) {
		*rcode = KNOT_RCODE_FORMERR;
		return KNOT_EMALF;
	}

	// check zone CLASS
	if (knot_zone_contents_class(zone) !=
	    knot_packet_qclass(query)) {
		*rcode = KNOT_RCODE_NOTAUTH;
		return KNOT_ENOZONE;
	}

	return KNOT_EOK;
}

/*----------------------------------------------------------------------------*/

int knot_ddns_process_prereqs(const knot_packet_t *query,
                              knot_ddns_prereq_t **prereqs, knot_rcode_t *rcode)
{
	/*! \todo Consider not parsing the whole packet at once, but
	 *        parsing one RR at a time - could save some memory and time.
	 */

	if (query == NULL || prereqs == NULL || rcode == NULL) {
		return KNOT_EINVAL;
	}

	dbg_ddns("Processing prerequisities.\n");

	// allocate space for the prerequisities
	*prereqs = (knot_ddns_prereq_t *)calloc(1, sizeof(knot_ddns_prereq_t));
	CHECK_ALLOC_LOG(*prereqs, KNOT_ENOMEM);

	int ret;

	for (int i = 0; i < knot_packet_answer_rrset_count(query); ++i) {
		// we must copy the RRSets, because all those stored in the
		// packet will be destroyed
		dbg_ddns_detail("Creating prereqs from following RRSet:\n");
		knot_rrset_dump(knot_packet_answer_rrset(query, i));
		ret = knot_ddns_add_prereq(*prereqs,
		                           knot_packet_answer_rrset(query, i),
		                           knot_packet_qclass(query));
		if (ret != KNOT_EOK) {
			dbg_ddns("Failed to add prerequisity RRSet:%s\n",
			                knot_strerror(ret));
			*rcode = (ret == KNOT_EMALF) ? KNOT_RCODE_FORMERR
			                             : KNOT_RCODE_SERVFAIL;
			knot_ddns_prereqs_free(prereqs);
			return ret;
		}
	}

	return KNOT_EOK;
}

/*----------------------------------------------------------------------------*/

int knot_ddns_check_prereqs(const knot_zone_contents_t *zone,
                            knot_ddns_prereq_t **prereqs, knot_rcode_t *rcode)
{
	int i, ret;

	dbg_ddns("Checking 'exist' prerequisities.\n");

	for (i = 0; i < (*prereqs)->exist_count; ++i) {
		ret = knot_ddns_check_exist(zone, (*prereqs)->exist[i], rcode);
		if (ret != KNOT_EOK) {
			return ret;
		}
	}

	dbg_ddns("Checking 'exist full' prerequisities.\n");
	for (i = 0; i < (*prereqs)->exist_full_count; ++i) {
		ret = knot_ddns_check_exist_full(zone,
		                                (*prereqs)->exist_full[i],
		                                 rcode);
		if (ret != KNOT_EOK) {
			return ret;
		}
	}

	dbg_ddns("Checking 'not exist' prerequisities.\n");
	for (i = 0; i < (*prereqs)->not_exist_count; ++i) {
		ret = knot_ddns_check_not_exist(zone, (*prereqs)->not_exist[i],
		                                rcode);
		if (ret != KNOT_EOK) {
			return ret;
		}
	}

	dbg_ddns("Checking 'in use' prerequisities.\n");
	for (i = 0; i < (*prereqs)->in_use_count; ++i) {
		ret = knot_ddns_check_in_use(zone, (*prereqs)->in_use[i],
		                             rcode);
		if (ret != KNOT_EOK) {
			return ret;
		}
	}

	dbg_ddns("Checking 'not in use' prerequisities.\n");
	for (i = 0; i < (*prereqs)->not_in_use_count; ++i) {
		ret = knot_ddns_check_not_in_use(zone,
		                                 (*prereqs)->not_in_use[i],
		                                 rcode);
		if (ret != KNOT_EOK) {
			return ret;
		}
	}

	return KNOT_EOK;
}

/*----------------------------------------------------------------------------*/

static int knot_ddns_check_update(const knot_rrset_t *rrset,
                                  const knot_packet_t *query,
                                  knot_rcode_t *rcode)
{
	/* Accept both subdomain and dname match. */
	dbg_ddns("Checking UPDATE packet.\n");
	const knot_dname_t *owner = knot_rrset_owner(rrset);
	const knot_dname_t *qname = knot_packet_qname(query);
	int is_sub = knot_dname_is_sub(owner, qname);
	if (!is_sub && knot_dname_cmp(owner, qname) != 0) {
		*rcode = KNOT_RCODE_NOTZONE;
		return KNOT_EOUTOFZONE;
	}

	if (knot_rrtype_is_ddns_forbidenen(rrset->type)) {
		*rcode = KNOT_RCODE_REFUSED;
		return KNOT_EMALF;
	}
	if (knot_rrset_class(rrset) == knot_packet_qclass(query)) {
		if (knot_rrtype_is_metatype(knot_rrset_type(rrset))) {
			*rcode = KNOT_RCODE_FORMERR;
			return KNOT_EMALF;
		}
	} else if (knot_rrset_class(rrset) == KNOT_CLASS_ANY) {
		if (knot_rrset_rdata_rr_count(rrset)
		    || (knot_rrtype_is_metatype(knot_rrset_type(rrset))
		        && knot_rrset_type(rrset) != KNOT_RRTYPE_ANY)) {
			*rcode = KNOT_RCODE_FORMERR;
			return KNOT_EMALF;
		}
	} else if (knot_rrset_class(rrset) == KNOT_CLASS_NONE) {
		if (knot_rrset_ttl(rrset) != 0
		    || knot_rrtype_is_metatype(knot_rrset_type(rrset))) {
			*rcode = KNOT_RCODE_FORMERR;
			return KNOT_EMALF;
		}
	} else {
		*rcode = KNOT_RCODE_FORMERR;
		return KNOT_EMALF;
	}

	return KNOT_EOK;
}

/*----------------------------------------------------------------------------*/

<<<<<<< HEAD
=======
int knot_ddns_process_update(const knot_zone_contents_t *zone,
			     const knot_packet_t *query,
                             knot_changeset_t *changeset, knot_rcode_t *rcode)
{
	// just put all RRSets from query's Authority section
	// it will be distinguished when applying to the zone

	if (query == NULL || changeset == NULL || rcode == NULL) {
		return KNOT_EINVAL;
	}

	int ret = KNOT_EOK;

	/* Copy base SOA query. */
	const knot_rrset_t *soa = knot_node_rrset(knot_zone_contents_apex(zone),
						  KNOT_RRTYPE_SOA);
	knot_rrset_t *soa_begin = NULL;
	knot_rrset_t *soa_end = NULL;
	ret = knot_rrset_deep_copy(soa, &soa_begin);
	if (ret == KNOT_EOK) {
		knot_changeset_add_soa(changeset, soa_begin,
		                       KNOT_CHANGESET_REMOVE);
	} else {
		*rcode = KNOT_RCODE_SERVFAIL;
		return ret;
	}

	/* Current SERIAL */
	int64_t sn = knot_rdata_soa_serial(soa_begin);
	int64_t sn_new;
	/* Incremented SERIAL
	 * We must set it now to be able to compare SERIAL from SOAs in the
	 * UPDATE to it. Although we do not have the new SOA yet.
	 */
	if (sn > -1) {
		sn_new = (uint32_t)sn + 1;
	} else {
		*rcode = KNOT_RCODE_SERVFAIL;
		return ret;
	}

	const knot_rrset_t *rrset = NULL;
	knot_rrset_t *rrset_copy = NULL;

	dbg_ddns("Processing UPDATE section.\n");
	for (int i = 0; i < knot_packet_authority_rrset_count(query); ++i) {

		rrset = knot_packet_authority_rrset(query, i);

		ret = knot_ddns_check_update(rrset, query, rcode);
		if (ret != KNOT_EOK) {
			dbg_ddns("Failed to check update RRSet:%s\n",
			                knot_strerror(ret));
			return ret;
		}

		ret = knot_ddns_add_update(changeset, rrset,
		                          knot_packet_qclass(query),
		                          &rrset_copy);

		if (ret != KNOT_EOK) {
			dbg_ddns("Failed to add update RRSet:%s\n",
			                knot_strerror(ret));
			*rcode = (ret == KNOT_EMALF) ? KNOT_RCODE_FORMERR
			                             : KNOT_RCODE_SERVFAIL;
			return ret;
		}

		/* Check if the added record is SOA. If yes, check the SERIAL.
		 * If this record should cause the SOA to be replaced in the
		 * zone, use it as the ending SOA.
		 *
		 * Also handle cases where there are multiple SOAs to be added
		 * in the same UPDATE. The one with the largest SERIAL should
		 * be used.
		 *
		 * TODO: If there are more SOAs in the UPDATE one after another,
		 *       the ddns_add_update() function will merge them into a
		 *       RRSet. This should be handled somehow.
		 */
		if (knot_rrset_type(rrset) == KNOT_RRTYPE_SOA
		    && ns_serial_compare(knot_rdata_soa_serial(rrset),
		                         sn_new) > 0) {
			sn_new = knot_rdata_soa_serial(rrset);
			soa_end = (knot_rrset_t *)rrset_copy;
		}
	}

	/* Ending SOA */
	if (soa_end == NULL) {
		/* If not set */
		assert(sn_new == (uint32_t)sn + 1);
		ret = knot_rrset_deep_copy(soa, &soa_end);
		if (ret != KNOT_EOK) {
			dbg_ddns("ddns: Could not copy SOA RRSet (%s).\n ",
			         knot_strerror(ret));
			return ret;
		}
		knot_rdata_soa_serial_set(soa_end, sn_new);
	}

	knot_changeset_add_soa(changeset, soa_end, KNOT_CHANGESET_ADD);

	return ret;
}

/*----------------------------------------------------------------------------*/

>>>>>>> 729d653a
void knot_ddns_prereqs_free(knot_ddns_prereq_t **prereq)
{
	dbg_ddns("Freeing prerequisities.\n");

	int i;

	for (i = 0; i < (*prereq)->exist_count; ++i) {
		knot_rrset_deep_free(&(*prereq)->exist[i], 1, 1);
	}
	free((*prereq)->exist);

	for (i = 0; i < (*prereq)->exist_full_count; ++i) {
		knot_rrset_deep_free(&(*prereq)->exist_full[i], 1, 1);
	}
	free((*prereq)->exist_full);

	for (i = 0; i < (*prereq)->not_exist_count; ++i) {
		knot_rrset_deep_free(&(*prereq)->not_exist[i], 1, 1);
	}
	free((*prereq)->not_exist);

	for (i = 0; i < (*prereq)->in_use_count; ++i) {
		knot_dname_free(&(*prereq)->in_use[i]);
	}
	free((*prereq)->in_use);

	for (i = 0; i < (*prereq)->not_in_use_count; ++i) {
		knot_dname_free(&(*prereq)->not_in_use[i]);
	}
	free((*prereq)->not_in_use);

	free(*prereq);
	*prereq = NULL;
}

/*----------------------------------------------------------------------------*/
/* New DDNS processing                                                      - */
/*----------------------------------------------------------------------------*/

static int knot_ddns_check_remove_rr2(knot_changeset_t *changeset,
                                      const knot_dname_t *owner,
                                      const knot_rrset_t *rr,
                                      knot_rrset_t ***removed,
                                      size_t *removed_count)
{
	assert(changeset != NULL);
	assert(removed != NULL);
	assert(removed_count != NULL);

	/*!< \todo This seems like a waste of memory to me. Also, list_size takes a long time. */
	*removed_count = 0;
	*removed = (knot_rrset_t **)malloc(list_size(&changeset->add)
	                                  * sizeof(knot_rrset_t *));
	if (*removed == NULL) {
		ERR_ALLOC_FAILED;
		return KNOT_ENOMEM;
	}

	knot_rrset_t *remove = NULL;

	/*
	 * We assume that each RR in the ADD section of the changeset is in its
	 * own RRSet. It should be, as this is how they are stored there by the
	 * ddns_process_add() function.
	 */

	dbg_ddns_verb("Removing possible redundant RRs from changeset.\n");
	knot_rr_ln_t *rr_node = NULL;
	node *nxt = NULL;
	WALK_LIST_DELSAFE(rr_node, nxt, changeset->add) {
		knot_rrset_t *rrset = rr_node->rr;
		// Removing RR(s) from this owner
dbg_ddns_exec_detail(
		char *name = knot_dname_to_str(rrset->owner);
		dbg_ddns_detail("ddns: remove_rr2: Removing RR of type=%u owned by %s\n",
		                knot_rrset_type(rrset), name);
		free(name);
);
		if (knot_dname_is_equal(knot_rrset_owner(rrset), owner)) {
			// Removing one or all RRSets
			if ((knot_rrset_rdata_rr_count(rr) == 0)
			    && (knot_rrset_type(rr) == knot_rrset_type(rrset)
			        || knot_rrset_type(rr) == KNOT_RRTYPE_ANY)) {
				dbg_ddns_detail("Removing one or all RRSets\n");
				remove = rrset;
				rem_node((node *)rr_node);
				(*removed)[(*removed_count)++] = remove;
			} else if (knot_rrset_type(rr) ==
			           knot_rrset_type(rrset)) {
				// Removing specific RR
				assert(knot_rrset_rdata_rr_count(rr) != 0);

				// We must check if the RDATA match
				if (knot_rrset_rdata_equal(rr,
				                           rrset)) {
					remove = rrset;
					rem_node((node *)rr_node);
					(*removed)[(*removed_count)++] = remove;
				}
			}
		}
	}

	return KNOT_EOK;
}

/*----------------------------------------------------------------------------*/

static void knot_ddns_check_add_rr(knot_changeset_t *changeset,
                                   const knot_rrset_t *rr,
                                   knot_rrset_t **removed)
{
	assert(changeset != NULL);
	assert(rr != NULL);
	assert(removed != NULL);

	*removed = NULL;

	dbg_ddns_verb("Removing possible redundant RRs from changeset.\n");
	knot_rr_ln_t *rr_node = NULL;
	node *nxt = NULL;
	WALK_LIST_DELSAFE(rr_node, nxt, changeset->remove) {
		knot_rrset_t *rrset = rr_node->rr;
		assert(rrset);
		/* Just check exact match, the changeset contains only
		 * whole RRs that have been removed.
		 */
		if (knot_rrset_equal(rr, rrset,
		                     KNOT_RRSET_COMPARE_WHOLE) == 1) {
			*removed = rrset;
			rem_node((node *)rr_node);
			dbg_ddns_detail("Removed RRSet from chgset:\n");
			knot_rrset_dump(rrset);
			break;
		}
	}
}

/*----------------------------------------------------------------------------*/

static knot_node_t *knot_ddns_get_node(knot_zone_contents_t *zone,
                                       const knot_rrset_t *rr)
{
	assert(zone != NULL);
	assert(rr != NULL);

	knot_node_t *node = NULL;
	knot_dname_t *owner = knot_rrset_get_owner(rr);

	dbg_ddns_detail("Searching for node...\n");
	if (knot_rrset_is_nsec3rel(rr)) {
		node = knot_zone_contents_get_nsec3_node(zone, owner);
	} else {
		node = knot_zone_contents_get_node(zone, owner);
	}

	return node;
}

/*----------------------------------------------------------------------------*/

static int knot_ddns_process_add_cname(knot_node_t *node,
                                       const knot_rrset_t *rr,
                                       knot_changeset_t *changeset,
                                       knot_changes_t *changes)
{
	assert(node != NULL);
	assert(rr != NULL);
	assert(changeset != NULL);
	assert(changes != NULL);

	dbg_ddns_detail("Adding CNAME RR.\n");

	int ret = 0;

	/* Get the current CNAME RR from the node. */
	knot_rrset_t *removed = knot_node_get_rrset(node, KNOT_RRTYPE_CNAME);

	if (removed != NULL) {
		/* If they are identical, ignore. */
		if (knot_rrset_equal(removed, rr, KNOT_RRSET_COMPARE_WHOLE)
		    == 1) {
			dbg_ddns_verb("CNAME identical to one in the node.\n");
			return 1;
		}

		/*! \note
		 * Together with the removed CNAME we remove also its RRSIGs as
		 * they would not be valid for the new CNAME anyway.
		 *
		 * \todo Document!!
		 */

		/* b) Store it to 'changes', together with its RRSIGs. */
		ret = knot_changes_add_rrset(changes, removed, KNOT_CHANGES_OLD);
		if (ret != KNOT_EOK) {
			dbg_ddns("Failed to add removed RRSet to "
			         "'changes': %s\n", knot_strerror(ret));
			return ret;
		}

		if (removed->rrsigs) {
			ret = knot_changes_add_rrset(changes,
			                             removed->rrsigs,
			                             KNOT_CHANGES_OLD);
			if (ret != KNOT_EOK) {
				dbg_ddns("Failed to add removed RRSIGs to "
				         "'changes': %s\n", knot_strerror(ret));
				return ret;
			}
			/* Disconnect RRsigs from rrset. */
			knot_rrset_set_rrsigs(removed, NULL);
		}


		/* c) And remove it from the node. */
		UNUSED(knot_node_remove_rrset(node, KNOT_RRTYPE_CNAME));

		/* d) Check if this CNAME was not previously added by
		 *    the UPDATE. If yes, remove it from the ADD
		 *    section and do not add it to the REMOVE section.
		 */
		knot_rrset_t **from_chgset = NULL;
		size_t from_chgset_count = 0;
		ret = knot_ddns_check_remove_rr2(
		                   changeset, knot_rrset_owner(removed),
		                   removed, &from_chgset, &from_chgset_count);
		if (ret != KNOT_EOK) {
			dbg_ddns("Failed to remove possible redundant "
			         "RRs from ADD section: %s.\n",
			         knot_strerror(ret));
			free(from_chgset);
			return ret;
		}

		assert(from_chgset_count <= 1);

		if (from_chgset_count == 1) {
			/* Just delete the RRSet. */
			knot_rrset_deep_free(&(from_chgset[0]), 1, 1);
			/* Okay, &(from_chgset[0]) is basically equal to just
			 * from_chgset, but it's more clear this way that we are
			 * deleting the first RRSet in the array ;-)
			 */
		} else {
			/* Otherwise copy the removed CNAME and add it
			 * to the REMOVE section.
			 */
			knot_rrset_t *removed_copy;
			ret = knot_rrset_deep_copy(removed, &removed_copy);
			if (ret != KNOT_EOK) {
				dbg_ddns("Failed to copy removed RRSet:"
				         " %s\n", knot_strerror(ret));
				free(from_chgset);
				return ret;
			}

			ret = knot_changeset_add_rrset(
				changeset, removed_copy, KNOT_CHANGESET_REMOVE);
			if (ret != KNOT_EOK) {
				knot_rrset_deep_free(&removed_copy,
				                     1, 1);
				dbg_ddns("Failed to add removed CNAME "
				         "to changeset: %s\n",
				         knot_strerror(ret));
				free(from_chgset);
				return ret;
			}
		}
		free(from_chgset);
	} else if (knot_node_rrset_count(node) != 0) {
		/* 2) Other occupied node => ignore. */
		return 1;
	}

	return KNOT_EOK;
}

/*----------------------------------------------------------------------------*/

static int knot_ddns_process_add_soa(knot_node_t *node,
                                     const knot_rrset_t *rr,
                                     knot_changes_t *changes)
{
	assert(node != NULL);
	assert(rr != NULL);
	assert(changes != NULL);

	dbg_ddns_detail("Adding SOA RR.\n");

	int ret = 0;

	/*
	 * Just remove the SOA from the node, together with its RRSIGs.
	 * Adding the RR is done in the caller function. Note that only SOA
	 * with larger SERIAL than the current one will get to these functions,
	 * so we don't have to check the SERIALS again. But an assert won't
	 * hurt.
	 */

	/* Get the current SOA RR from the node. */
	knot_rrset_t *removed = knot_node_get_rrset(node, KNOT_RRTYPE_SOA);

	if (removed != NULL) {
		dbg_ddns_detail("Found SOA in the node.\n");
		/* If they are identical, ignore. */
		if (knot_rrset_equal(removed, rr, KNOT_RRSET_COMPARE_WHOLE)
		    == 1) {
			dbg_ddns_detail("Old and new SOA identical.\n");
			return 1;
		}

		/* Check that the serial is indeed larger than the current one*/
		assert(ns_serial_compare(knot_rdata_soa_serial(removed),
		                         knot_rdata_soa_serial(rr)) < 0);

		/* 1) Store it to 'changes', together with its RRSIGs. */
		ret = knot_changes_add_rrset(changes, removed, KNOT_CHANGES_OLD);
		if (ret != KNOT_EOK) {
			dbg_ddns("Failed to add removed RRSet to "
			         "'changes': %s\n", knot_strerror(ret));
			return ret;
		}

		if (removed->rrsigs) {
			ret = knot_changes_add_rrset(changes,
			                             removed->rrsigs,
			                             KNOT_CHANGES_OLD);
			if (ret != KNOT_EOK) {
				dbg_ddns("Failed to add removed RRSIGs to "
				         "'changes': %s\n", knot_strerror(ret));
				return ret;
			}
			/* Disconnect RRsigs from rrset. */
			knot_rrset_set_rrsigs(removed, NULL);
		}

		/* 2) And remove it from the node. */
		UNUSED(knot_node_remove_rrset(node, KNOT_RRTYPE_SOA));

		/* No changeset processing needed in this case. */
	} else {
		dbg_ddns_detail("No SOA in node, ignoring.\n");
		/* If there is no SOA in the node, ignore. */
		return 1;
	}

	return KNOT_EOK;
}

/*----------------------------------------------------------------------------*/

static int knot_ddns_add_rr_new_normal(knot_node_t *node, knot_rrset_t *rr_copy,
                                       knot_changes_t *changes)
{
	assert(node != NULL);
	assert(rr_copy != NULL);
	assert(changes != NULL);

	dbg_ddns_verb("Adding normal RR.\n");

	/* Add the RRSet to 'changes'. */

	int ret = knot_changes_add_rrset(changes, rr_copy, KNOT_CHANGES_NEW);
	if (ret != KNOT_EOK) {
		knot_rrset_deep_free(&rr_copy, 1, 1);
		dbg_ddns("Failed to store copy of the added RR: "
		         "%s\n", knot_strerror(ret));
		return ret;
	}

	/* Add the RRSet to the node. */
	ret = knot_node_add_rrset_no_merge(node, rr_copy);
	if (ret != KNOT_EOK) {
		dbg_ddns("Failed to add RR to node: %s\n", knot_strerror(ret));
		return ret;
	}

	return KNOT_EOK;
}

/*----------------------------------------------------------------------------*/

static int knot_ddns_add_rr_new_rrsig(knot_node_t *node, knot_rrset_t *rr_copy,
                                      knot_changes_t *changes,
                                      uint16_t type_covered)
{
	assert(node != NULL);
	assert(rr_copy != NULL);
	assert(changes != NULL);

	dbg_ddns_verb("Adding RRSIG RR.\n");

	/* Create RRSet to be covered by the RRSIG. */
	knot_dname_t *owner_copy = knot_rrset_get_owner(rr_copy);
	knot_rrset_t *covered_rrset = knot_rrset_new(
	                        owner_copy, type_covered,
	                        knot_rrset_class(rr_copy),
	                        knot_rrset_ttl(rr_copy));
	if (covered_rrset == NULL) {
		dbg_ddns("Failed to create RRSet to be covered"
			 " by the UPDATE RRSIG RR.\n");
		knot_rrset_deep_free(&rr_copy, 1, 1);
		return KNOT_ENOMEM;
	}

	/* Add the RRSet to the node. */
	int ret = knot_node_add_rrset_no_merge(node, covered_rrset);
	if (ret != KNOT_EOK) {
		dbg_ddns("Failed to add the RRSet to be covered to the node: %s"
		         ".\n", knot_strerror(ret));
		knot_rrset_deep_free(&rr_copy, 1, 1);
		knot_rrset_deep_free(&covered_rrset, 1, 1);
		return KNOT_ENOMEM;
	}

	/* Add the RRSet to 'changes'. */
	ret = knot_changes_add_rrset(changes, covered_rrset, KNOT_CHANGES_NEW);
	if (ret != KNOT_EOK) {
		dbg_xfrin("Failed to add new RRSet (covered) to list: %s.\n",
		          knot_strerror(ret));
		knot_rrset_deep_free(&rr_copy, 1, 1);
		knot_rrset_deep_free(&covered_rrset, 1, 1);
		return ret;
	}

	/* Add the RRSIG RRSet to 'changes'. */
	ret = knot_changes_add_rrset(changes, rr_copy, KNOT_CHANGES_NEW);
	if (ret != KNOT_EOK) {
		knot_rrset_deep_free(&rr_copy, 1, 1);
		dbg_ddns("Failed to store copy of the added RRSIG: %s\n",
			 knot_strerror(ret));
		return ret;
	}

	/* Add the RRSIG RRSet to the covered RRSet. */
	ret = knot_rrset_add_rrsigs(covered_rrset, rr_copy,
	                            KNOT_RRSET_DUPL_SKIP);
	if (ret != KNOT_EOK) {
		dbg_ddns("Failed to add RRSIG RR to the covered RRSet.\n");
		return ret;
	}

	return KNOT_EOK;
}

/*----------------------------------------------------------------------------*/

static int knot_ddns_add_rr_merge_normal(knot_rrset_t *node_rrset_copy,
                                         knot_rrset_t **rr_copy)
{
	assert(node_rrset_copy != NULL);
	assert(rr_copy != NULL);
	assert(*rr_copy != NULL);

	dbg_ddns_verb("Merging normal RR to existing RRSet.\n");

	/* In case the RRSet is empty (and only remained there because
	 * of the RRSIGs) it may happen that the TTL may be different
	 * than that of he new RRs. Update the TTL according to the
	 * first RR.
	 */
	if (knot_rrset_rdata_rr_count(node_rrset_copy) == 0
	    && knot_rrset_ttl(node_rrset_copy)
	       != knot_rrset_ttl(*rr_copy)) {
		knot_rrset_set_ttl(node_rrset_copy,
		                   knot_rrset_ttl(*rr_copy));
	}

	int rdata_in_copy = knot_rrset_rdata_rr_count(*rr_copy);
	int merged = 0, deleted_rrs = 0;
	int ret = knot_rrset_merge_sort(node_rrset_copy, *rr_copy, &merged,
	                                &deleted_rrs);
	dbg_ddns_detail("Merge returned: %d\n", ret);

	if (ret != KNOT_EOK) {
		dbg_ddns("Failed to merge UPDATE RR to node RRSet: %s."
		         "\n", knot_strerror(ret));
		return ret;
	}

	knot_rrset_deep_free(rr_copy, 1, 0);


	if (rdata_in_copy == deleted_rrs) {
		/* All RDATA have been removed, because they were duplicates
		 * or there were none (0). In general this means, that no
		 * change was made.
		 */
		return 1;
	}

	return KNOT_EOK;
}

/*----------------------------------------------------------------------------*/
/*!
 * \todo We should check, how it's possible that IXFR is not leaking due to the
 * same issue with merge. Or maybe it is, we should try it!!
 */

/*----------------------------------------------------------------------------*/

static int knot_ddns_add_rr(knot_node_t *node, const knot_rrset_t *rr,
                            knot_changes_t *changes, knot_rrset_t **rr_copy)
{
	assert(node != NULL);
	assert(rr != NULL);
	assert(changes != NULL);
	assert(rr_copy != NULL);

	/* Copy the RRSet from the packet. */
	//knot_rrset_t *rr_copy;
	int ret = knot_rrset_deep_copy(rr, rr_copy);
	if (ret != KNOT_EOK) {
		dbg_ddns("Failed to copy RR: %s\n", knot_strerror(ret));
		return ret;
	}

	uint16_t type = knot_rrset_type(rr);
<<<<<<< HEAD
=======
	uint16_t type_covered = (type == KNOT_RRTYPE_RRSIG)
	                ? knot_rdata_rrsig_type_covered(rr, 0)
	                : type;

>>>>>>> 729d653a
	/* If the RR belongs to a RRSet already present in the node, we must
	 * take this RRSet from the node, copy it, and merge this RR into it.
	 *
	 * This code is more or less copied from xfr-in.c.
	 */
	knot_rrset_t *node_rrset_copy = NULL;
	ret = xfrin_copy_rrset(node, rr->type, &node_rrset_copy, changes,
	                       0);

	if (node_rrset_copy == NULL) {
		/* No such RRSet in the node. Add the whole UPDATE RRSet. */
		dbg_ddns_detail("Adding whole UPDATE RR to the zone.\n");
		ret = knot_ddns_add_rr_new_normal(node, *rr_copy,
		                                  changes);
		if (ret != KNOT_EOK) {
			dbg_ddns("Failed to add new RR to node.\n");
			return ret;
		}
		dbg_ddns_detail("RRSet added successfully.\n");
	} else {
		/* We have copied the RRSet from the node. */
dbg_ddns_exec_detail(
		dbg_ddns_detail("Merging RR to an existing RRSet.\n");
		knot_rrset_dump(node_rrset_copy);
		dbg_ddns_detail("New RR:\n");
		knot_rrset_dump(*rr_copy);
);

		ret = knot_ddns_add_rr_merge_normal(node_rrset_copy, rr_copy);

dbg_ddns_exec_detail(
		dbg_ddns_detail("After merge:\n");
		knot_rrset_dump(node_rrset_copy);
);

		if (ret < KNOT_EOK) {
			dbg_ddns("Failed to merge UPDATE RR to node RRSet.\n");
			knot_rrset_deep_free(rr_copy, 1, 1);
			knot_rrset_deep_free(&node_rrset_copy, 1, 1);
			return ret;
		}

		// save the new RRSet together with the new RDATA to 'changes'
		// do not overwrite 'ret', it have to be returned
		int r = knot_changes_add_rrset(changes, node_rrset_copy,
		                               KNOT_CHANGES_NEW);
		if (r != KNOT_EOK) {
			dbg_ddns("Failed to store RRSet copy to 'changes'\n");
			knot_rrset_deep_free(&node_rrset_copy, 1, 1);
			return r;
		}
	}

	assert(ret >= 0);
	return ret;
}

/*----------------------------------------------------------------------------*/

static int knot_ddns_final_soa_to_chgset(const knot_rrset_t *soa,
                                         knot_changeset_t *changeset)
{
	assert(soa != NULL);
	assert(changeset != NULL);

	knot_rrset_t *soa_copy = NULL;
	int ret = knot_rrset_deep_copy(soa, &soa_copy);
	if (ret != KNOT_EOK) {
		dbg_ddns("Failed to copy SOA RR to the changeset: "
			 "%s\n", knot_strerror(ret));
		return ret;
	}

	knot_changeset_add_soa(changeset, soa_copy, KNOT_CHANGESET_ADD);

	return KNOT_EOK;
}

/*----------------------------------------------------------------------------*/

static int knot_ddns_add_rr_to_chgset(const knot_rrset_t *rr,
                                      knot_changeset_t *changeset)
{
	assert(rr != NULL);
	assert(changeset != NULL);

	int ret = 0;
	knot_rrset_t *chgset_rr = NULL;
	knot_ddns_check_add_rr(changeset, rr, &chgset_rr);
	if (chgset_rr == NULL) {
		ret = knot_rrset_deep_copy(rr, &chgset_rr);
		if (ret != KNOT_EOK) {
			dbg_ddns("Failed to copy RR to the changeset: "
				 "%s\n", knot_strerror(ret));
			return ret;
		}
		/* No such RR in the changeset, add it. */
		ret = knot_changeset_add_rrset(changeset, chgset_rr,
		                               KNOT_CHANGESET_ADD);
		if (ret != KNOT_EOK) {
			knot_rrset_deep_free(&chgset_rr, 1, 1);
			dbg_ddns("Failed to add RR to changeset: %s.\n",
				 knot_strerror(ret));
			return ret;
		}
	} else {
		knot_rrset_deep_free(&chgset_rr, 1, 1);
	}

	return KNOT_EOK;
}

/*----------------------------------------------------------------------------*/

static int knot_ddns_process_add(const knot_rrset_t *rr,
                                 knot_node_t *node,
                                 knot_zone_contents_t *zone,
                                 knot_changeset_t *changeset,
                                 knot_changes_t *changes,
                                 knot_rrset_t **rr_copy)
{
	assert(rr != NULL);
	assert(zone != NULL);
	assert(changeset != NULL);
	assert(changes != NULL);
	assert(rr_copy != NULL);

	dbg_ddns_verb("Adding RR.\n");

	if (node == NULL) {
		// create new node, connect it to the zone nodes
		dbg_ddns_detail("Node not found. Creating new.\n");
		int ret = knot_zone_contents_create_node(zone, rr, &node);
		if (ret != KNOT_EOK) {
			dbg_xfrin("Failed to create new node in zone.\n");
			return ret;
		}
	}

	uint16_t type = knot_rrset_type(rr);
	*rr_copy = NULL;
	int ret = 0;

	/*
	 * First, rule out special cases: CNAME, SOA and adding to CNAME node.
	 */
	if (type == KNOT_RRTYPE_CNAME) {
		/* 1) CNAME */
		ret = knot_ddns_process_add_cname(node, rr, changeset, changes);
	} else if (type == KNOT_RRTYPE_SOA) {
		/* 2) SOA */
		ret = knot_ddns_process_add_soa(node, rr, changes);
	} else if (knot_node_rrset(node, KNOT_RRTYPE_CNAME) != NULL) {
		/*
		 * Adding RR to CNAME node. Ignore the UPDATE RR.
		 *
		 * TODO: This may or may not be according to the RFC, it's quite
		 * unclear (see 3.4.2.2)
		 */
		return KNOT_EOK;
	}

	if (ret == 1) {
		dbg_ddns_detail("Ignoring the added RR.\n");
		// Ignore
		return KNOT_EOK;
	} else if (ret != KNOT_EOK) {
		dbg_ddns_detail("Adding RR failed.\n");
		return ret;
	}

	/*
	 * In all other cases, the RR should just be added to the node.
	 */

	/* Add the RRSet to the node (RRSIGs handled in the function). */
	dbg_ddns_detail("Adding RR to the node.\n");
	ret = knot_ddns_add_rr(node, rr, changes, rr_copy);
	if (ret < 0) {
		dbg_ddns("Failed to add RR to the node.\n");
		return ret;
	}

	/*
	 * If adding SOA, it should not be stored in the changeset.
	 * (This is done in the calling function, and the SOA is stored in the
	 * soa_final field.)
	 */
	if (type == KNOT_RRTYPE_SOA) {
		return KNOT_EOK;
	}

	/* Add the RR to ADD section of the changeset. */
	/* If the RR was previously removed, do not add it to the
	 * changeset, and remove the entry from the REMOVE section.
	 *
	 * If there was no change (i.e. all RDATA were duplicates), do not add
	 * the RR to the changeset.
	 */
	if (ret == KNOT_EOK) {
		dbg_ddns_detail("Adding RR to the changeset.\n");
		ret = knot_ddns_add_rr_to_chgset(rr, changeset);
		if (ret != KNOT_EOK) {
			dbg_ddns("Failed to add the UPDATE RR to the changeset."
			         "\n");
			return ret;
		}
	}

	return KNOT_EOK;
}

/*----------------------------------------------------------------------------*/
/*!
 * \todo Geez, this is soooooo long even I don't exactly know what it does...
 *       Refactor!
 */
static int knot_ddns_process_rem_rr(const knot_rrset_t *rr,
                                    knot_node_t *node,
                                    knot_zone_contents_t *zone,
                                    knot_changeset_t *changeset,
                                    knot_changes_t *changes, uint16_t qclass)
{
	assert(rr != NULL);
	assert(node != NULL);
	assert(zone != NULL);
	assert(changeset != NULL);
	assert(changes != NULL);

	uint16_t type = knot_rrset_type(rr);
	dbg_ddns_verb("Removing one RR.\n");

	/*
	 * When doing changes to RRSets, we must:
	 * 1) Copy the RRSet (same as in IXFR changeset applying, maybe the
	 *    function xfrin_copy_rrset() may be used for this).
	 * 2) Remove the RDATA (in this case only one). Check if it is not the
	 *    last NS RR in the zone.
	 * 3) Store the removed RDATA in 'changes'.
	 * 4) If the RRSet is empty, remove it and store in 'changes'.
	 * 5) Check redundant RRs in changeset.
	 * 6) Store the RRSet containing the one RDATA in the changeset. We may
	 *    use the RRSet from the packet for this - copy it, set CLASS
	 *    and TTL.
	 *
	 * Special handling of RRSIGs is required in that the RRSet containing
	 * them must be copied as well. However, copying of RRSet copies also
	 * the RRSIGs, so copying the base RRSet is enough for both cases!
	 */

	assert(type != KNOT_RRTYPE_SOA);
	int is_apex = knot_node_rrset(node, KNOT_RRTYPE_SOA) != NULL;

	/* If removing NS from an apex and there is only one NS left, ignore
	 * this removal right away. We do not have to check if the RRs match:
	 * - if they don't match, the removal will be ignored
	 * - if they match, the last NS cannot be removed anyway.
	 */
	if (is_apex && type == KNOT_RRTYPE_NS
	    && knot_rrset_rdata_rr_count(knot_node_rrset(node, type)) == 1) {
		return KNOT_EOK;
	}

	/*
	 * 1) Copy the RRSet.
	 */
	uint16_t type_to_copy = (type != KNOT_RRTYPE_RRSIG) ? type
	                : knot_rdata_rrsig_type_covered(rr, 0);
	knot_rrset_t *rrset_copy = NULL;
	int ret = xfrin_copy_rrset(node, type_to_copy, &rrset_copy, changes, 1);
	if (ret < 0) {
		dbg_ddns("Failed to copy RRSet for removal: %s\n",
		         knot_strerror(ret));
		return ret;
	}

	if (rrset_copy == NULL) {
		dbg_ddns_verb("RRSet not found.\n");
		return KNOT_EOK;
	}

	/*
	 * Set some variables needed, according to the modified RR type.
	 */

	knot_rrset_t *to_modify;
	if (type == KNOT_RRTYPE_RRSIG) {
		to_modify = knot_rrset_get_rrsigs(rrset_copy);
	} else {
		to_modify = rrset_copy;
	}

	/*
	 * 2) Remove the proper RDATA from the RRSet copy, or its RRSIGs.
	 */
	knot_rrset_t *rr_remove = NULL;
	ret = knot_rrset_remove_rr_using_rrset(to_modify, rr, &rr_remove, 0);
	if (ret != KNOT_EOK) {
		dbg_ddns("ddns: proces_rem_rr: Could not remove RDATA from"
		         " RRSet (%s).\n", knot_strerror(ret));
		return ret;
	}

	/* No such RR in the RRSet. */
	if (knot_rrset_rdata_rr_count(rr_remove) == 0) {
		knot_rrset_free(&rr_remove);
		dbg_ddns_detail("No such RR found to be removed.\n");
		return KNOT_EOK;
	}

	/* If we removed NS from apex, there should be at least one more. */
	assert(!is_apex || type != KNOT_RRTYPE_NS
	       || knot_rrset_rdata_rr_count(rrset_copy));

	/*
	 * 3) Store the removed data in 'changes'.
	 */
	ret = knot_changes_add_rrset(changes, rr_remove, KNOT_CHANGES_OLD);
	if (ret != KNOT_EOK) {
		knot_rrset_deep_free(&rr_remove, 1, 1);
		dbg_ddns_detail("Failed to add data to changes.\n");
		return ret;
	}

	/*
	 * 4) If the RRSet is empty, remove it and store in 'changes'.
	 *    Do this also if the RRSIGs are empty.
	 *    And if both are empty, remove both.
	 *    RRSIG handling first,
	 */
	if (type == KNOT_RRTYPE_RRSIG &&
	    knot_rrset_rdata_rr_count(to_modify) == 0) {
		/* Empty RRSIGs, remove the RRSIG RRSet */
		knot_rrset_t *rrsig = knot_rrset_get_rrsigs(rrset_copy);
		dbg_xfrin_detail("Removed RRSIG RRSet (%p).\n", rrsig);
		assert(rrsig && rrsig == to_modify);

		// add the removed RRSet to list of old RRSets
		int ret = knot_changes_add_rrset(changes, rrsig,
		                                 KNOT_CHANGES_OLD);
		if (ret != KNOT_EOK) {
			dbg_ddns("Failed to add RRSIGs to changes.\n");
			return ret;
		}

		// remove it from the RRSet
		knot_rrset_set_rrsigs(rrset_copy, NULL);
	}

	// Remove empty RRSet from node and store to changeset
	if (type != KNOT_RRTYPE_RRSIG &&
	    knot_rrset_rdata_rr_count(to_modify) == 0) {
		// The RRSet should not be empty if we were removing NSs from
		// apex in case of DDNS
//		assert(!is_apex);
		// add the removed RRSet to list of old RRSets
		ret = knot_changes_add_rrset(changes, rrset_copy,
		                             KNOT_CHANGES_OLD);
		if (ret != KNOT_EOK) {
			dbg_ddns("Failed to add RRSet to changes.\n");
			return ret;
		}
		knot_rrset_t *tmp = knot_node_remove_rrset(node, type);
		dbg_xfrin_detail("Removed whole RRSet (%p).\n", tmp);
		assert(tmp == rrset_copy);
	}

	/*
	 * 5) Check if the RR is not in the ADD section. If yes, remove it
	 *    from there and do not add it to the REMOVE section.
	 */
	knot_rrset_t **from_chgset = NULL;
	size_t from_chgset_count = 0;
	ret = knot_ddns_check_remove_rr2(changeset, knot_node_owner(node),
	                                 rr, &from_chgset, &from_chgset_count);
	if (ret != KNOT_EOK) {
		dbg_ddns("Failed to remove possible redundant RRs from ADD "
		         "section: %s.\n", knot_strerror(ret));
		free(from_chgset);
		return ret;
	}

	assert(from_chgset_count <= 1);

	if (from_chgset_count == 1) {
		/* Just delete the RRSet. */
		knot_rrset_deep_free(&(from_chgset[0]), 1, 1);

		/* Finish processing, no adding to changeset. */
		free(from_chgset);
		return KNOT_EOK;
	}

	free(from_chgset);

	/*
	 * 6) Store the RRSet containing the one RDATA in the changeset. We may
	 *    use the RRSet from the packet for this - copy it, set CLASS
	 *    and TTL.
	 */
	knot_rrset_t *to_chgset = NULL;
	ret = knot_rrset_deep_copy(rr, &to_chgset);
	if (ret != KNOT_EOK) {
		dbg_ddns("Failed to copy RRSet from packet to changeset.\n");
		return ret;
	}
	knot_rrset_set_class(to_chgset, qclass);
	knot_rrset_set_ttl(to_chgset, knot_rrset_ttl(to_modify));

	ret = knot_changeset_add_rrset(changeset, to_chgset,
	                               KNOT_CHANGESET_REMOVE);
	if (ret != KNOT_EOK) {
		dbg_ddns("Failed to store the RRSet copy to changeset: %s.\n",
		         knot_strerror(ret));
		knot_rrset_deep_free(&to_chgset, 1, 1);
		return ret;
	}

	return KNOT_EOK;
}

/*----------------------------------------------------------------------------*/

static int knot_ddns_process_rem_rrsig(knot_node_t *node,
                                       knot_rrset_t *rrset,
                                       knot_changes_t *changes,
                                       knot_rrset_t **rrsig)
{
	assert(node != NULL);
	assert(rrset != NULL);
	assert(changes != NULL);

	knot_rrset_t *rrset_copy = NULL;

	/* Copy RRSet. */
	int ret = xfrin_copy_old_rrset(rrset, &rrset_copy, changes, 1);
	if (ret != KNOT_EOK) {
		dbg_ddns("Failed to copy RRSet from node: %s.\n",
		         knot_strerror(ret));
		return ret;
	}

	/* Remove RRSIGs from the copy. */
	*rrsig = knot_rrset_get_rrsigs(rrset_copy);
	if (*rrsig != NULL) {
		knot_rrset_set_rrsigs(rrset_copy, NULL);
	}

	/* Put the copy to the node. */
	ret = knot_node_add_rrset_no_merge(node, rrset_copy);
	if (ret != KNOT_EOK) {
		dbg_ddns("Failed to add RRSet copy to the node: %s\n",
		         knot_strerror(ret));
		knot_rrset_deep_free(&rrset_copy, 1, 1);
		return ret;
	}

	return KNOT_EOK;
}

/*----------------------------------------------------------------------------*/

static int knot_ddns_process_rem_rrset(const knot_rrset_t *rrset,
                                       knot_node_t *node,
                                       knot_changeset_t *changeset,
                                       knot_changes_t *changes)
{
	assert(node != NULL);
	assert(rrset != NULL);
	assert(changeset != NULL);
	assert(changes != NULL);

	uint16_t type = knot_rrset_type(rrset);

	/*! \note
	 * We decided to automatically remove RRSIGs together with the removed
	 * RRSet as they are no longer valid or required anyway.
	 *
	 * Also refer to RFC3007, section 4.3:
	 *   'When the contents of an RRset are updated, the server MAY delete
	 *    all associated SIG records, since they will no longer be valid.'
	 *
	 * (Although we are compliant with this RFC only selectively. The next
	 * section says: 'If any changes are made, the server MUST, if
	 * necessary, generate a new SOA record and new NXT records, and sign
	 * these with the appropriate zone keys.' and we are definitely not
	 * doing this...
	 *
	 * \todo Document!!
	 */

	// this should be ruled out before
	assert(type != KNOT_RRTYPE_SOA);

	if (knot_node_rrset(node, KNOT_RRTYPE_SOA) != NULL
	    && type == KNOT_RRTYPE_NS) {
		// if removing NS from apex, ignore
		return KNOT_EOK;
	}

	knot_rrset_t **removed = NULL;
	size_t removed_count = 0;
	int ret = 0;

	/* Remove the RRSet from the node. */
	removed = malloc(sizeof(knot_rrset_t *));
	if (!removed) {
		ERR_ALLOC_FAILED;
		return KNOT_ENOMEM;
	}

	dbg_ddns_detail("Removing RRSet of type: %d\n", type);

	*removed = knot_node_remove_rrset(node, type);
	if (*removed != NULL) {
		removed_count = 1;
	} else {
		removed_count = 0;
	}

	dbg_ddns_detail("Removed: %p (first item: %p), removed count: %zu\n",
	                removed, (removed == NULL) ? (void *)"none" : *removed,
	                removed_count);

	// no such RR
	if (removed_count == 0) {
		// ignore
		free(removed);
		return KNOT_EOK;
	}

	/* 2) Store them to 'changes' for later deallocation, together with
	 *    their RRSIGs.
	 */
	for (uint i = 0; i < removed_count; ++i) {
		ret = knot_changes_add_rrset(changes, removed[i],
		                             KNOT_CHANGES_OLD);
		if (ret != KNOT_EOK) {
			dbg_ddns("Failed to add removed "
			         "RRSet to 'changes': %s.\n",
			         knot_strerror(ret));
			free(removed);
			return ret;
		}

		if (removed[i]->rrsigs) {
			ret = knot_changes_add_rrset(changes,
			                             removed[i]->rrsigs,
			                             KNOT_CHANGES_OLD);
			if (ret != KNOT_EOK) {
				dbg_ddns("Failed to add removed RRSIGs to "
				         "'changes': %s\n", knot_strerror(ret));
				return ret;
			}
			/* Disconnect RRsigs from rrset. */
			knot_rrset_set_rrsigs(removed[i], NULL);
		}
	}

	/* 3) Copy the RRSets, so that they can be stored to the changeset. */
	knot_rrset_t **to_chgset = malloc(removed_count
	                                  * sizeof(knot_rrset_t *));
	if (to_chgset == NULL) {
		dbg_ddns("Failed to allocate space for RRSets going to "
		         "changeset.\n");
		free(removed);
		return KNOT_ENOMEM;
	}

	for (int i = 0; i < removed_count; ++i) {
		ret = knot_rrset_deep_copy(removed[i], &to_chgset[i]);
		if (ret != KNOT_EOK) {
			dbg_ddns("Failed to copy the removed RRSet: %s.\n",
			         knot_strerror(ret));
			for (int j = 0; j < i; ++j) {
				knot_rrset_deep_free(&to_chgset[j], 1, 1);
			}
			free(to_chgset);
			free(removed);
			return ret;
		}
	}

	free(removed);

	/* 4) But we must check if some of the RRs were not previously added
	 *    by the same UPDATE. If yes, these must be removed from the ADD
	 *    section of the changeset and also from this RRSet copy (so they
	 *    are neither stored in the REMOVE section of the changeset).
	 */
	knot_rrset_t **from_chgset = NULL;
	size_t from_chgset_count = 0;

	/* 4 a) Remove redundant RRs from the ADD section of the changeset. */
	knot_dname_t *owner_copy = knot_dname_copy(rrset->owner);
	knot_rrset_t *empty_rrset =
		knot_rrset_new(owner_copy, type, rrset->rclass, rrset->ttl);
	if (empty_rrset == NULL) {
		knot_dname_free(&owner_copy);
		return KNOT_ENOMEM;
	}
	ret = knot_ddns_check_remove_rr2(changeset, knot_node_owner(node),
	                                 empty_rrset, &from_chgset,
	                                 &from_chgset_count);
	if (ret != KNOT_EOK) {
		dbg_ddns("Failed to remove possible redundant RRs from ADD "
		         "section: %s.\n", knot_strerror(ret));
		for (int i = 0; i < removed_count; ++i) {
			knot_rrset_deep_free(&to_chgset[i], 1, 1);
		}
		free(from_chgset);
		free(to_chgset);
		knot_rrset_free(&empty_rrset);
		return ret;
	}
	knot_rrset_free(&empty_rrset);

	/* 4 b) Remove these RRs from the copy of the RRSets removed from zone*/
	for (int j = 0; j < removed_count; ++j) {
		/* In each RRSet removed from the node (each can have more
		 * RDATAs) ...
		 */
		for (int i = 0; i < from_chgset_count; ++i) {
			/* ...try to remove redundant RDATA. Each RRSet in
			 * 'from_chgset' contains only one RDATA.
			 */
			ret = knot_rrset_remove_rr_using_rrset_del(to_chgset[j],
			                                  from_chgset[i]);
			if (ret != KNOT_EOK) {
				dbg_ddns("Failed to remove RR from RRSet"
				         "(%s).\n", knot_strerror(ret));
				free(from_chgset);
				free(to_chgset);
				return ret;
			}
		}
	}

	/* The array is cleared, we may delete the redundant RRs. */
	for (int i = 0; i < from_chgset_count; ++i) {
		knot_rrset_deep_free(&from_chgset[i], 1, 1);
	}
	free(from_chgset);

	/* 5) Store the remaining RRSet to the changeset. Do not try to merge
	 *    to some previous RRSet, there should be none.
	 */
	for (int i = 0; i < removed_count; ++i) {
		ret = knot_changeset_add_rrset(changeset, to_chgset[i],
		                               KNOT_CHANGESET_REMOVE);
		if (ret != KNOT_EOK) {
			dbg_ddns("Failed to store the RRSet copy to changeset: "
			         "%s.\n", knot_strerror(ret));
			for (int j = i; j < removed_count; ++j) {
				knot_rrset_deep_free(&to_chgset[j], 1, 1);
			}
			free(to_chgset);
			return ret;
		}
	}

	free(to_chgset);

	return KNOT_EOK;
}

/*----------------------------------------------------------------------------*/

static int knot_ddns_process_rem_all(knot_node_t *node,
                                     knot_changeset_t *changeset,
                                     knot_changes_t *changes)
{
	assert(node != NULL);
	assert(changeset != NULL);
	assert(changes != NULL);

	/*! \note
	 * This basically means to call knot_ddns_process_rem_rrset() for every
	 * type present in the node.
	 *
	 * In case of SOA and NS in apex, the RRSets should not be removed, but
	 * what about their RRSIGs??
	 *
	 * If the zone has to remain properly signed, the UPDATE will have to
	 * contain at least new SOA and RRSIGs for it (as the auto-incremented
	 * SOA would not be signed). So it should not matter if we leave the
	 * RRSIGs there or not. But in case of the NSs it's not that clear.
	 *
	 * For now, we will leave the RRSIGs there. It's easier to implement.
	 *
	 * \todo Should document this!!
	 */
	int ret = 0;
	knot_rrset_t **rrsets = knot_node_get_rrsets(node);
	int count = knot_node_rrset_count(node);

	if (rrsets == NULL && count != 0) {
		dbg_ddns("Failed to fetch RRSets from node.\n");
		return KNOT_ENOMEM;
	}

	int is_apex = knot_node_rrset(node, KNOT_RRTYPE_SOA) != NULL;

	dbg_ddns_verb("Removing all RRSets (count: %d).\n", count);
	for (int i = 0; i < count; ++i) {
		// If the node is apex, skip NS and SOA
		if (is_apex &&
		    (knot_rrset_type(rrsets[i]) == KNOT_RRTYPE_SOA
		     || knot_rrset_type(rrsets[i]) == KNOT_RRTYPE_NS)) {
			/* Do not remove these RRSets, nor their s. */
			continue;
		}

		ret = knot_ddns_process_rem_rrset(rrsets[i], node, changeset,
		                                  changes);
		if (ret != KNOT_EOK) {
			dbg_ddns("Failed to remove RRSet: %s\n",
			         knot_strerror(ret));
			free(rrsets);
			return ret;
		}
	}

	free(rrsets);

	return KNOT_EOK;
}

/*----------------------------------------------------------------------------*/

static int knot_ddns_process_rr(const knot_rrset_t *rr,
                                knot_zone_contents_t *zone,
                                knot_changeset_t *changeset,
                                knot_changes_t *changes, uint16_t qclass,
                                knot_rrset_t **rr_copy)
{
	assert(rr != NULL);
	assert(zone != NULL);
	assert(changeset != NULL);
	assert(changes != NULL);
	assert(rr_copy != NULL);

	/* 1) Find node that will be affected. */
	knot_node_t *node = knot_ddns_get_node(zone, rr);

	/* 2) Decide what to do. */

	if (knot_rrset_class(rr) == knot_zone_contents_class(zone)) {
		return knot_ddns_process_add(rr, node, zone, changeset,
		                             changes, rr_copy);
	} else if (node == NULL) {
		// Removing from non-existing node, just ignore the entry
		return KNOT_EOK;
	} else if (knot_rrset_class(rr) == KNOT_CLASS_NONE) {
		return knot_ddns_process_rem_rr(rr, node, zone, changeset,
			                        changes, qclass);
	} else if (knot_rrset_class(rr) == KNOT_CLASS_ANY) {
		if (knot_rrset_type(rr) == KNOT_RRTYPE_ANY) {
			return knot_ddns_process_rem_all(node, changeset,
			                                 changes);
		} else {
			return knot_ddns_process_rem_rrset(rr, node, changeset,
			                                   changes);
		}
	} else {
		assert(0);
		return KNOT_ERROR;
	}
}

/*----------------------------------------------------------------------------*/
/*
 * NOTES:
 * - 'zone' must be a copy of the current zone.
 * - changeset must be allocated
 * - changes must be allocated
 *
 * All this is done in the first parts of xfrin_apply_changesets() - extract
 * to separate function, if possible.
 *
 * If anything fails, rollback must be done. The xfrin_rollback_update() may
 * be good for this.
 */
int knot_ddns_process_update2(knot_zone_contents_t *zone,
                              const knot_packet_t *query,
                              knot_changeset_t *changeset,
                              knot_changes_t *changes,
                              knot_rcode_t *rcode)
{
	if (zone == NULL || query == NULL || changeset == NULL || rcode == NULL
	    || changes == NULL) {
		return KNOT_EINVAL;
	}

	int ret = KNOT_EOK;

	/* Copy base SOA RR. */
	const knot_rrset_t *soa = knot_node_rrset(knot_zone_contents_apex(zone),
						  KNOT_RRTYPE_SOA);
	knot_rrset_t *soa_begin = NULL;
	knot_rrset_t *soa_end = NULL;
	ret = knot_rrset_deep_copy(soa, &soa_begin);
	if (ret == KNOT_EOK) {
		knot_changeset_add_soa(changeset, soa_begin,
		                       KNOT_CHANGESET_REMOVE);
	} else {
		*rcode = KNOT_RCODE_SERVFAIL;
		return ret;
	}

	/* Current SERIAL */
	int64_t sn = knot_rdata_soa_serial(soa_begin);
	int64_t sn_new;

	/* Incremented SERIAL
	 * We must set it now to be able to compare SERIAL from SOAs in the
	 * UPDATE to it. Although we do not have the new SOA yet.
	 */
	if (sn > -1) {
		sn_new = (uint32_t)sn + 1;
	} else {
		*rcode = KNOT_RCODE_SERVFAIL;
		return ret;
	}

	/* Process all RRs the Authority (Update) section. */

	const knot_rrset_t *rr = NULL;
	knot_rrset_t *rr_copy = NULL;

	dbg_ddns("Processing UPDATE section.\n");
	for (int i = 0; i < knot_packet_authority_rrset_count(query); ++i) {

		rr = knot_packet_authority_rrset(query, i);

		/* Check if the entry is correct. */
		ret = knot_ddns_check_update(rr, query, rcode);
		if (ret != KNOT_EOK) {
			dbg_ddns("Failed to check update RRSet:%s\n",
			                knot_strerror(ret));
			return ret;
		}

		/* Check if the record is SOA. If yes, check the SERIAL.
		 * If this record should cause the SOA to be replaced in the
		 * zone, use it as the ending SOA.
		 *
		 * Also handle cases where there are multiple SOAs to be added
		 * in the same UPDATE. The one with the largest SERIAL should
		 * be used.
		 *
		 * TODO: If there are more SOAs in the UPDATE one after another,
		 *       the ddns_add_update() function will merge them into a
		 *       RRSet. This should be handled somehow.
		 *
		 * If the serial is not larger than the current zone serial,
		 * ignore the record and continue. This will ensure that the
		 * RR processing function receives only SOA RRs that should be
		 * added to the zone (replacing the old one).
		 */
		if (knot_rrset_type(rr) == KNOT_RRTYPE_SOA
		    && (knot_rrset_class(rr) == KNOT_CLASS_NONE
		        || knot_rrset_class(rr) == KNOT_CLASS_ANY
		        || ns_serial_compare(knot_rdata_soa_serial(rr),
		                             sn_new) < 0)) {
			// This ignores also SOA removals
			dbg_ddns_verb("Ignoring SOA...\n");
			continue;
		}

		dbg_ddns_verb("Processing RR %p...\n", rr);
		ret = knot_ddns_process_rr(rr, zone, changeset, changes,
		                           knot_packet_qclass(query),
		                           &rr_copy);

		if (ret != KNOT_EOK) {
			dbg_ddns("Failed to process update RR:%s\n",
			         knot_strerror(ret));
			*rcode = (ret == KNOT_EMALF) ? KNOT_RCODE_FORMERR
			                             : KNOT_RCODE_SERVFAIL;
			return ret;
		}

		// we need the RR copy, that's why this code is here
		if (knot_rrset_type(rr) == KNOT_RRTYPE_SOA) {
			int64_t sn_rr = knot_rdata_soa_serial(rr);
			dbg_ddns_verb("Replacing SOA. Old serial: %"PRId64", "
			              "new serial: %"PRId64"\n", sn_new, sn_rr);
			assert(ns_serial_compare(sn_rr, sn_new) >= 0);
			assert(rr_copy != NULL);
			sn_new = sn_rr;
			soa_end = (knot_rrset_t *)rr_copy;
		}
	}

	/* Ending SOA (not in the UPDATE) */
	if (soa_end == NULL) {
		/* If the changeset is empty, do not process anything further
		 * and indicate this to the caller, so that the changeset is not
		 * saved and zone is not switched.
		 */
		if (knot_changeset_is_empty(changeset)) {
			return 1;
		}

		/* If not set, create new SOA. */
		assert(sn_new == (uint32_t)sn + 1);
		ret = knot_rrset_deep_copy(soa, &soa_end);
		if (ret != KNOT_EOK) {
			dbg_ddns("Failed to copy ending SOA: %s\n",
			         knot_strerror(ret));
			*rcode = KNOT_RCODE_SERVFAIL;
			return ret;
		}
		knot_rdata_soa_serial_set(soa_end, sn_new);

		/* And replace it in the zone. */
		ret = xfrin_replace_rrset_in_node(
		                        knot_zone_contents_get_apex(zone),
		                        soa_end, changes, zone);
		if (ret != KNOT_EOK) {
			dbg_ddns("Failed to copy replace SOA in zone: %s\n",
			         knot_strerror(ret));
			*rcode = KNOT_RCODE_SERVFAIL;
			return ret;
		}
	}

	ret = knot_ddns_final_soa_to_chgset(soa_end, changeset);

	return ret;
}<|MERGE_RESOLUTION|>--- conflicted
+++ resolved
@@ -29,7 +29,6 @@
 #include "nameserver/name-server.h"  // ns_serial_compare() - TODO: extract
 #include "updates/xfr-in.h"
 #include "common/descriptor.h"
-#include "rdata.h"
 
 /*----------------------------------------------------------------------------*/
 // Copied from XFR - maybe extract somewhere else
@@ -94,7 +93,7 @@
 	}
 
 	knot_rrset_t *new_rrset = NULL;
-	ret = knot_rrset_deep_copy(rrset, &new_rrset);
+	ret = knot_rrset_deep_copy(rrset, &new_rrset, 0);
 	if (ret != KNOT_EOK) {
 		return ret;
 	}
@@ -256,7 +255,7 @@
 	 *        copy.
 	 */
 	*rrset_copy = NULL;
-	ret = knot_rrset_deep_copy(rrset, rrset_copy);
+	ret = knot_rrset_deep_copy(rrset, rrset_copy, 1);
 	if (ret != KNOT_EOK) {
 		return ret;
 	}
@@ -610,10 +609,6 @@
 		return KNOT_EOUTOFZONE;
 	}
 
-	if (knot_rrtype_is_ddns_forbidenen(rrset->type)) {
-		*rcode = KNOT_RCODE_REFUSED;
-		return KNOT_EMALF;
-	}
 	if (knot_rrset_class(rrset) == knot_packet_qclass(query)) {
 		if (knot_rrtype_is_metatype(knot_rrset_type(rrset))) {
 			*rcode = KNOT_RCODE_FORMERR;
@@ -642,117 +637,6 @@
 
 /*----------------------------------------------------------------------------*/
 
-<<<<<<< HEAD
-=======
-int knot_ddns_process_update(const knot_zone_contents_t *zone,
-			     const knot_packet_t *query,
-                             knot_changeset_t *changeset, knot_rcode_t *rcode)
-{
-	// just put all RRSets from query's Authority section
-	// it will be distinguished when applying to the zone
-
-	if (query == NULL || changeset == NULL || rcode == NULL) {
-		return KNOT_EINVAL;
-	}
-
-	int ret = KNOT_EOK;
-
-	/* Copy base SOA query. */
-	const knot_rrset_t *soa = knot_node_rrset(knot_zone_contents_apex(zone),
-						  KNOT_RRTYPE_SOA);
-	knot_rrset_t *soa_begin = NULL;
-	knot_rrset_t *soa_end = NULL;
-	ret = knot_rrset_deep_copy(soa, &soa_begin);
-	if (ret == KNOT_EOK) {
-		knot_changeset_add_soa(changeset, soa_begin,
-		                       KNOT_CHANGESET_REMOVE);
-	} else {
-		*rcode = KNOT_RCODE_SERVFAIL;
-		return ret;
-	}
-
-	/* Current SERIAL */
-	int64_t sn = knot_rdata_soa_serial(soa_begin);
-	int64_t sn_new;
-	/* Incremented SERIAL
-	 * We must set it now to be able to compare SERIAL from SOAs in the
-	 * UPDATE to it. Although we do not have the new SOA yet.
-	 */
-	if (sn > -1) {
-		sn_new = (uint32_t)sn + 1;
-	} else {
-		*rcode = KNOT_RCODE_SERVFAIL;
-		return ret;
-	}
-
-	const knot_rrset_t *rrset = NULL;
-	knot_rrset_t *rrset_copy = NULL;
-
-	dbg_ddns("Processing UPDATE section.\n");
-	for (int i = 0; i < knot_packet_authority_rrset_count(query); ++i) {
-
-		rrset = knot_packet_authority_rrset(query, i);
-
-		ret = knot_ddns_check_update(rrset, query, rcode);
-		if (ret != KNOT_EOK) {
-			dbg_ddns("Failed to check update RRSet:%s\n",
-			                knot_strerror(ret));
-			return ret;
-		}
-
-		ret = knot_ddns_add_update(changeset, rrset,
-		                          knot_packet_qclass(query),
-		                          &rrset_copy);
-
-		if (ret != KNOT_EOK) {
-			dbg_ddns("Failed to add update RRSet:%s\n",
-			                knot_strerror(ret));
-			*rcode = (ret == KNOT_EMALF) ? KNOT_RCODE_FORMERR
-			                             : KNOT_RCODE_SERVFAIL;
-			return ret;
-		}
-
-		/* Check if the added record is SOA. If yes, check the SERIAL.
-		 * If this record should cause the SOA to be replaced in the
-		 * zone, use it as the ending SOA.
-		 *
-		 * Also handle cases where there are multiple SOAs to be added
-		 * in the same UPDATE. The one with the largest SERIAL should
-		 * be used.
-		 *
-		 * TODO: If there are more SOAs in the UPDATE one after another,
-		 *       the ddns_add_update() function will merge them into a
-		 *       RRSet. This should be handled somehow.
-		 */
-		if (knot_rrset_type(rrset) == KNOT_RRTYPE_SOA
-		    && ns_serial_compare(knot_rdata_soa_serial(rrset),
-		                         sn_new) > 0) {
-			sn_new = knot_rdata_soa_serial(rrset);
-			soa_end = (knot_rrset_t *)rrset_copy;
-		}
-	}
-
-	/* Ending SOA */
-	if (soa_end == NULL) {
-		/* If not set */
-		assert(sn_new == (uint32_t)sn + 1);
-		ret = knot_rrset_deep_copy(soa, &soa_end);
-		if (ret != KNOT_EOK) {
-			dbg_ddns("ddns: Could not copy SOA RRSet (%s).\n ",
-			         knot_strerror(ret));
-			return ret;
-		}
-		knot_rdata_soa_serial_set(soa_end, sn_new);
-	}
-
-	knot_changeset_add_soa(changeset, soa_end, KNOT_CHANGESET_ADD);
-
-	return ret;
-}
-
-/*----------------------------------------------------------------------------*/
-
->>>>>>> 729d653a
 void knot_ddns_prereqs_free(knot_ddns_prereq_t **prereq)
 {
 	dbg_ddns("Freeing prerequisities.\n");
@@ -1266,20 +1150,13 @@
 
 	/* Copy the RRSet from the packet. */
 	//knot_rrset_t *rr_copy;
-	int ret = knot_rrset_deep_copy(rr, rr_copy);
+	int ret = knot_rrset_deep_copy(rr, rr_copy, 1);
 	if (ret != KNOT_EOK) {
 		dbg_ddns("Failed to copy RR: %s\n", knot_strerror(ret));
 		return ret;
 	}
 
 	uint16_t type = knot_rrset_type(rr);
-<<<<<<< HEAD
-=======
-	uint16_t type_covered = (type == KNOT_RRTYPE_RRSIG)
-	                ? knot_rdata_rrsig_type_covered(rr, 0)
-	                : type;
-
->>>>>>> 729d653a
 	/* If the RR belongs to a RRSet already present in the node, we must
 	 * take this RRSet from the node, copy it, and merge this RR into it.
 	 *
@@ -1989,7 +1866,7 @@
 		if (is_apex &&
 		    (knot_rrset_type(rrsets[i]) == KNOT_RRTYPE_SOA
 		     || knot_rrset_type(rrsets[i]) == KNOT_RRTYPE_NS)) {
-			/* Do not remove these RRSets, nor their s. */
+			/* Do not remove these RRSets, nor their RRSIGs. */
 			continue;
 		}
 
