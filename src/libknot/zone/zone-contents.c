--- conflicted
+++ resolved
@@ -166,46 +166,8 @@
 	}
 }
 
-<<<<<<< HEAD
-/*----------------------------------------------------------------------------*/
-
-=======
-void knot_zone_contents_insert_dname_into_table(knot_dname_t **in_dname,
-                                                hattrie_t *lookup_tree)
-{
-	/* Disabled dname duplication checks since dnames can't be refcounted.
-	 * This will be replaced with refcounting RDATA, so I'm keeping the API
-	 * intact to ease the transition.
-	 */
-}
-
-/*----------------------------------------------------------------------------*/
-/*!
- * \brief Adjusts one RDATA item by replacing domain name by one present in the
- *        zone.
- *
- * This function tries to find the domain name in the zone. If the name is not
- * in the zone, it does nothing. If it is there, it destroys the domain name
- * stored in the RDATA item and replaces it by pointer to the domain name from
- * the zone.
- *
- * \warning Call this function only with RDATA items which store domain names,
- *          otherwise the behaviour is undefined.
- *
- * \param rdata RDATA where the item is located.
- * \param zone Zone to which the RDATA belongs.
- * \param pos Position of the RDATA item in the RDATA.
- */
-static void knot_zone_contents_adjust_rdata_dname(knot_zone_contents_t *zone,
-                                                  hattrie_t *lookup_tree,
-                                                  knot_node_t *node,
-                                                  knot_dname_t **in_dname)
-{
-	knot_zone_contents_insert_dname_into_table(in_dname, lookup_tree);
-}
-
-/*----------------------------------------------------------------------------*/
->>>>>>> fa34ab3b
+/*----------------------------------------------------------------------------*/
+
 /*!
  * \brief Adjusts all RDATA in the given RRSet by replacing domain names by ones
  *        present in the zone.
@@ -250,11 +212,7 @@
 	 * This will be replaced with refcounting RDATA, so I'm keeping the API
 	 * intact to ease the transition.
 	 */
-<<<<<<< HEAD
-
-=======
-#if 0
->>>>>>> fa34ab3b
+
 	knot_rrset_t **rrsets = knot_node_get_rrsets_no_copy(node);
 	short count = knot_node_rrset_count(node);
 
@@ -263,14 +221,6 @@
 	for (int r = 0; r < count; ++r) {
 		assert(rrsets[r] != NULL);
 
-<<<<<<< HEAD
-=======
-		/* Make sure that RRSet owner is the same as node's. */
-		if (knot_dname_is_equal(node->owner, rrsets[r]->owner)) {
-			knot_rrset_set_owner(rrsets[r], node->owner);
-		}
-
->>>>>>> fa34ab3b
 		dbg_zone("Adjusting next RRSet.\n");
 		knot_rrset_dump(rrsets[r]);
 		knot_zone_contents_adjust_rdata_in_rrset(rrsets[r],
@@ -299,7 +249,6 @@
 //			}
 		}
 	}
-#endif
 
 	return KNOT_EOK;
 }
@@ -331,13 +280,6 @@
 		return ret;
 	}
 
-<<<<<<< HEAD
-=======
-//	const knot_node_t *old_dname_node = node->owner->node;
-	knot_zone_contents_insert_dname_into_table(&node->owner, lookup_tree);
-//	assert(node->owner->node == old_dname_node || old_dname_node == NULL);
-
->>>>>>> fa34ab3b
 	// check if this node is not a wildcard child of its parent
 	if (knot_dname_is_wildcard(knot_node_owner(node))) {
 		assert(knot_node_parent(node) != NULL);
@@ -2432,66 +2374,6 @@
 	return data.errors;
 }
 
-<<<<<<< HEAD
-=======
-struct dname_lookup_data {
-	const knot_dname_t *dname;
-	const knot_dname_t *found_dname;
-	int stopped;
-};
-
-static void find_dname_in_rdata(knot_node_t **tnode, void *data)
-{
-	struct dname_lookup_data *in_data = (struct dname_lookup_data *)data;
-	if (in_data->stopped) {
-		return;
-	}
-
-	/* For all RRSets in node. */
-	const knot_rrset_t **rrsets = knot_node_rrsets_no_copy(*tnode);
-	if (rrsets == NULL) {
-		return;
-	}
-
-	for (uint16_t i = 0; i < (*tnode)->rrset_count; i++) {
-		knot_dname_t **dname = NULL;
-		while ((dname = knot_rrset_get_next_dname(rrsets[i], dname))) {
-			if (*dname == in_data->dname) {
-				in_data->found_dname = *dname;
-				in_data->stopped = 1;
-				return;
-			} else if (knot_dname_cmp(*dname,
-						      in_data->dname) == 0) {
-				in_data->found_dname = *dname;
-				in_data->stopped = 1;
-				return;
-			}
-		}
-	}
-
-	assert(in_data->stopped == 0);
-}
-
-const knot_dname_t *knot_zone_contents_find_dname_in_rdata(
-	const knot_zone_contents_t *zone,
-	const knot_dname_t *dname)
-{
-	struct dname_lookup_data data;
-	data.stopped = 0;
-	data.dname = dname;
-	data.found_dname = NULL;
-	knot_zone_tree_apply_inorder(zone->nodes,
-					     find_dname_in_rdata, &data);
-	if (data.stopped) {
-		/* Dname found. */
-		return data.found_dname;
-	} else {
-		assert(data.found_dname == NULL);
-		return NULL;
-	}
-}
-
->>>>>>> fa34ab3b
 unsigned knot_zone_serial(const knot_zone_contents_t *zone)
 {
 	if (!zone) return 0;
