--- conflicted
+++ resolved
@@ -22,18 +22,14 @@
 #include <time.h>
 
 #include "common/debug.h"
-<<<<<<< HEAD
-#include "dnssec/tsig.h"
-#include "libknot/common.h"
-=======
 #include "common/log.h"
 #include "common/macros.h"
 
+#include "dnssec/tsig.h"
 #include "libknot/errcode.h"
 #include "libknot/util/utils.h"
 #include "libknot/rrset.h"
 #include "libknot/dname.h"
->>>>>>> cbdfd12c
 #include "libknot/consts.h"
 #include "libknot/dname.h"
 #include "libknot/rrset.h"
@@ -180,18 +176,6 @@
 }
 
 _public_
-int knot_tsig_rdata_store_current_time(knot_rrset_t *tsig)
-{
-	if (!tsig) {
-		return KNOT_EINVAL;
-	}
-	time_t curr_time = time(NULL);
-	/*! \todo bleeding eyes. */
-	knot_tsig_rdata_set_time_signed(tsig, (uint64_t)curr_time);
-	return KNOT_EOK;
-}
-
-_public_
 int knot_tsig_rdata_set_fudge(knot_rrset_t *tsig, uint16_t fudge)
 {
 	uint8_t *rd = rdata_seek(tsig, TSIG_FUDGE_O, sizeof(uint16_t));
@@ -260,12 +244,8 @@
 	return knot_rdata_data(rr_data);
 }
 
-<<<<<<< HEAD
-dnssec_tsig_algorithm_t tsig_rdata_alg(const knot_rrset_t *tsig)
-=======
-_public_
-knot_tsig_algorithm_t knot_tsig_rdata_alg(const knot_rrset_t *tsig)
->>>>>>> cbdfd12c
+_public_
+dnssec_tsig_algorithm_t knot_tsig_rdata_alg(const knot_rrset_t *tsig)
 {
 	/* Get the algorithm name. */
 	const knot_dname_t *alg_name = knot_tsig_rdata_alg_name(tsig);
@@ -358,38 +338,8 @@
 	return knot_wire_read_u16(rd);
 }
 
-<<<<<<< HEAD
-size_t tsig_rdata_tsig_variables_length(const knot_rrset_t *tsig)
-=======
-_public_
-int knot_tsig_alg_from_name(const knot_dname_t *alg_name)
-{
-	if (!alg_name) {
-		return 0;
-	}
-
-	char *name = knot_dname_to_str_alloc(alg_name);
-	if (!name) {
-		return 0;
-	}
-
-	knot_lookup_table_t *found =
-		knot_lookup_by_name(knot_tsig_alg_dnames_str, name);
-
-	if (!found) {
-		dbg_tsig("Unknown algorithm: %s \n", name);
-		free(name);
-		return 0;
-	}
-
-	free(name);
-
-	return found->id;
-}
-
 _public_
 size_t knot_tsig_rdata_tsig_variables_length(const knot_rrset_t *tsig)
->>>>>>> cbdfd12c
 {
 	if (tsig == NULL) {
 		return 0;
@@ -418,68 +368,14 @@
 	return KNOT_TSIG_TIMERS_LENGTH;
 }
 
-<<<<<<< HEAD
-int tsig_rdata_store_current_time(knot_rrset_t *tsig)
-{
-	if (!tsig) {
-		return KNOT_EINVAL;
-	}
-	time_t curr_time = time(NULL);
-	/*! \todo bleeding eyes. */
-	tsig_rdata_set_time_signed(tsig, (uint64_t)curr_time);
-	return KNOT_EOK;
-}
-
-size_t tsig_wire_maxsize(const knot_tsig_key_t *key)
-=======
-/*!
- * \brief Convert TSIG algorithm identifier to name.
- *
- * \param alg TSIG algorithm identifier.
- *
- * \retval TSIG algorithm string name.
- * \retval Empty string if undefined.
- */
-static const char *alg_to_str(knot_tsig_algorithm_t alg)
-{
-	knot_lookup_table_t *item;
-
-	item = knot_lookup_by_id(knot_tsig_alg_dnames_str, alg);
-
-	if (item != NULL) {
-		return item->name;
-	} else {
-		return "";
-	}
-}
-
-_public_
-const knot_dname_t *knot_tsig_alg_to_dname(knot_tsig_algorithm_t alg)
-{
-	knot_lookup_table_t *item;
-
-	item = knot_lookup_by_id(knot_tsig_alg_dnames, alg);
-
-	if (item != NULL) {
-		return (const knot_dname_t*)item->name;
-	} else {
-		return NULL;
-	}
-}
-
 _public_
 size_t knot_tsig_wire_maxsize(const knot_tsig_key_t *key)
->>>>>>> cbdfd12c
 {
 	if (key == NULL) {
 		return 0;
 	}
 
-<<<<<<< HEAD
 	const uint8_t *alg_dname = dnssec_tsig_algorithm_to_dname(key->algorithm);
-=======
-	size_t alg_name_size = strlen(alg_to_str(key->algorithm)) + 1;
->>>>>>> cbdfd12c
 
 	/*! \todo Used fixed size as a base. */
 	return knot_dname_size(key->name) +
