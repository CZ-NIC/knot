lib_LTLIBRARIES += libknot.la
pkgconfig_DATA  += libknot.pc

libknot_la_CPPFLAGS = $(AM_CPPFLAGS) $(CFLAG_VISIBILITY) $(lmdb_CFLAGS)
libknot_la_LDFLAGS  = $(AM_LDFLAGS) $(libknot_VERSION_INFO) $(LDFLAG_EXCLUDE_LIBS)
libknot_la_LIBADD   = libcontrib.la libdnssec.la $(math_LIBS) $(lmdb_LIBS)

include_libknotdir = $(includedir)
nobase_include_libknot_HEADERS = \
	libknot/attribute.h			\
	libknot/codes.h				\
	libknot/consts.h			\
	libknot/control/control.h		\
	libknot/cookies.h			\
	libknot/descriptor.h			\
	libknot/dname.h				\
	libknot/endian.h			\
	libknot/errcode.h			\
	libknot/error.h				\
	libknot/libknot.h			\
	libknot/lookup.h			\
	libknot/mm_ctx.h			\
	libknot/db/db.h				\
	libknot/db/db_lmdb.h			\
	libknot/db/db_trie.h			\
	libknot/packet/compr.h			\
	libknot/packet/pkt.h			\
	libknot/packet/rrset-wire.h		\
	libknot/packet/wire.h			\
	libknot/probe/client.h			\
<<<<<<< HEAD
	libknot/probe/common.h			\
=======
	libknot/probe/data.h			\
>>>>>>> 3fe5193a
	libknot/probe/server.h			\
	libknot/rdata.h				\
	libknot/rdataset.h			\
	libknot/rrset-dump.h			\
	libknot/rrset.h				\
	libknot/rrtype/dnskey.h			\
	libknot/rrtype/ds.h			\
	libknot/rrtype/naptr.h			\
	libknot/rrtype/nsec.h			\
	libknot/rrtype/nsec3.h			\
	libknot/rrtype/nsec3param.h		\
	libknot/rrtype/opt.h			\
	libknot/rrtype/rdname.h			\
	libknot/rrtype/rrsig.h			\
	libknot/rrtype/soa.h			\
	libknot/rrtype/tsig.h			\
	libknot/tsig-op.h			\
	libknot/tsig.h				\
	libknot/wire.h				\
	libknot/yparser/yparser.h		\
	libknot/yparser/ypformat.h		\
	libknot/yparser/ypschema.h		\
	libknot/yparser/yptrafo.h		\
	libknot/version.h

libknot_la_SOURCES = \
	libknot/codes.c				\
	libknot/control/control.c		\
	libknot/cookies.c			\
	libknot/descriptor.c			\
	libknot/dname.c				\
	libknot/error.c				\
	libknot/db/db_lmdb.c			\
	libknot/db/db_trie.c			\
	libknot/packet/pkt.c			\
	libknot/packet/rrset-wire.c		\
	libknot/probe/client.c			\
	libknot/probe/server.c			\
	libknot/rdataset.c			\
	libknot/rrset-dump.c			\
	libknot/rrset.c				\
	libknot/rrtype/naptr.c			\
	libknot/rrtype/opt.c			\
	libknot/rrtype/tsig.c			\
	libknot/tsig-op.c			\
	libknot/tsig.c				\
	libknot/yparser/yparser.c		\
	libknot/yparser/ypbody.c		\
	libknot/yparser/ypformat.c		\
	libknot/yparser/ypschema.c		\
	libknot/yparser/yptrafo.c

if ENABLE_XDP
libknot_la_CPPFLAGS += $(libbpf_CFLAGS)
libknot_la_LIBADD   += $(libbpf_LIBS)

nobase_include_libknot_HEADERS += \
	libknot/xdp/bpf-consts.h		\
	libknot/xdp/eth.h			\
	libknot/xdp/xdp.h

libknot_la_SOURCES  += \
	libknot/xdp/bpf-kernel-obj.c		\
	libknot/xdp/bpf-kernel-obj.h		\
	libknot/xdp/bpf-user.c			\
	libknot/xdp/bpf-user.h			\
	libknot/xdp/eth.c			\
	libknot/xdp/xdp.c
endif ENABLE_XDP

DIST_SUBDIRS = libknot/xdp<|MERGE_RESOLUTION|>--- conflicted
+++ resolved
@@ -28,11 +28,7 @@
 	libknot/packet/rrset-wire.h		\
 	libknot/packet/wire.h			\
 	libknot/probe/client.h			\
-<<<<<<< HEAD
-	libknot/probe/common.h			\
-=======
 	libknot/probe/data.h			\
->>>>>>> 3fe5193a
 	libknot/probe/server.h			\
 	libknot/rdata.h				\
 	libknot/rdataset.h			\
