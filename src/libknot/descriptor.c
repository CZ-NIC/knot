--- conflicted
+++ resolved
@@ -301,38 +301,6 @@
 	return 0;
 }
 
-<<<<<<< HEAD
-_public_
-int knot_descriptor_item_is_dname(const int item)
-{
-	return item == KNOT_RDATA_WF_FIXED_DNAME ||
-	       item == KNOT_RDATA_WF_COMPRESSIBLE_DNAME ||
-	       item == KNOT_RDATA_WF_DECOMPRESSIBLE_DNAME;
-}
-
-_public_
-int knot_descriptor_item_is_fixed(const int item)
-{
-	if (item > 0) {
-		return 1;
-	} else {
-		return 0;
-	}
-}
-
-_public_
-int knot_descriptor_item_is_remainder(const int item)
-{
-	if (item == KNOT_RDATA_WF_REMAINDER) {
-		return 1;
-	} else {
-		return 0;
-	}
-}
-
-_public_
-=======
->>>>>>> d37f5825
 int knot_rrtype_is_metatype(const uint16_t type)
 {
 	return type == KNOT_RRTYPE_SIG  ||
