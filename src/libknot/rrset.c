/*  Copyright (C) 2011 CZ.NIC, z.s.p.o. <knot-dns@labs.nic.cz>

    This program is free software: you can redistribute it and/or modify
    it under the terms of the GNU General Public License as published by
    the Free Software Foundation, either version 3 of the License, or
    (at your option) any later version.

    This program is distributed in the hope that it will be useful,
    but WITHOUT ANY WARRANTY; without even the implied warranty of
    MERCHANTABILITY or FITNESS FOR A PARTICULAR PURPOSE.  See the
    GNU General Public License for more details.

    You should have received a copy of the GNU General Public License
    along with this program.  If not, see <http://www.gnu.org/licenses/>.
 */

#include <config.h>
#include <assert.h>
#include <inttypes.h>
#include <stdbool.h>
#include <stdint.h>
#include <stdio.h>
#include <stdlib.h>

#include "consts.h"
#include "common.h"
#include "common/mempattern.h"
#include "rrset.h"
#include "libknot/rrset-dump.h"
#include "common/descriptor.h"
#include "util/debug.h"
#include "util/utils.h"
#include "packet/response.h"
#include "util/wire.h"
#include "libknot/dname.h"

static int rrset_retain_dnames_in_rr(knot_dname_t **dname, void *data)
{
	UNUSED(data);
	if (dname == NULL || *dname == NULL) {
		return KNOT_EINVAL;
	}

	*dname = knot_dname_copy(*dname);
	return KNOT_EOK;
}

static int rrset_release_dnames_in_rr(knot_dname_t **dname, void *data)
{
	UNUSED(data);
	if (dname == NULL || *dname == NULL) {
		return KNOT_EINVAL;
	}

	knot_dname_free(dname);
	return KNOT_EOK;
}

static uint32_t rrset_rdata_offset(const knot_rrset_t *rrset,
                                   size_t pos)
{
	if (rrset == NULL || rrset->rdata_indices == NULL ||
	    pos >= rrset->rdata_count || pos == 0) {
		return 0;
	}

	assert(rrset->rdata_count >= 2);
	return rrset->rdata_indices[pos - 1];
}

static uint8_t *rrset_rdata_pointer(const knot_rrset_t *rrset,
                                    size_t pos)
{
	if (rrset == NULL || rrset->rdata == NULL
	    || pos >= rrset->rdata_count) {
		return NULL;
	}

	return rrset->rdata + rrset_rdata_offset(rrset, pos);
}

static uint16_t rrset_rdata_naptr_bin_chunk_size(const knot_rrset_t *rrset,
                                               size_t pos)
{
	if (rrset == NULL || pos >= rrset->rdata_count) {
		return 0;
	}

	size_t size = 0;
	uint8_t *rdata = rrset_rdata_pointer(rrset, pos);
	assert(rdata);

	/* Two shorts at the beginning. */
	size += 4;
	/* 3 binary TXTs with length in the first byte. */
	for (int i = 0; i < 3; i++) {
		size += *(rdata + size) + 1;
	}

	/*
	 * Dname remaning, but we usually want to get to the DNAME, so
	 * there's no need to include it in the returned size.
	 */

	return size;
}

void knot_rrset_rdata_dump(const knot_rrset_t *rrset, size_t rdata_pos)
{
dbg_rrset_exec_detail(
	dbg_rrset_detail("      ------- RDATA pos=%zu -------\n", rdata_pos);
	if (rrset->rdata_count == 0) {
		dbg_rrset_detail("      There are no rdata in this RRset!\n");
		dbg_rrset_detail("      ------- RDATA -------\n");
		return;
	}
	const rdata_descriptor_t *desc =
		get_rdata_descriptor(knot_rrset_type(rrset));

	size_t offset = 0;
	for (int i = 0; desc->block_types[i] != KNOT_RDATA_WF_END; i++) {
		int item = desc->block_types[i];
		const uint8_t *rdata = rrset_rdata_pointer(rrset, rdata_pos);
		if (descriptor_item_is_dname(item)) {
			knot_dname_t *dname;
			memcpy(&dname, rdata + offset, sizeof(knot_dname_t *));
			char *name = knot_dname_to_str(dname);
			if (dname == NULL) {
				dbg_rrset_detail("DNAME error.\n");
				return;
			}
			dbg_rrset_detail("block=%d: (%p) DNAME=%s\n",
			        i, dname, name);
			free(name);
			offset += sizeof(knot_dname_t *);
		} else if (descriptor_item_is_fixed(item)) {
			dbg_rrset_detail("block=%d Raw data (size=%d):\n",
			        i, item);
                dbg_rrset_hex_detail((char *)(rdata + offset), item);
			offset += item;
		} else if (descriptor_item_is_remainder(item)) {
			dbg_rrset_detail("block=%d Remainder (size=%zu):\n",
			        i, rrset_rdata_item_size(rrset,
			                                 rdata_pos) - offset);
			dbg_rrset_hex_detail((char *)(rdata + offset),
			          rrset_rdata_item_size(rrset,
			                                rdata_pos) - offset);
		} else {
			assert(rrset->type == KNOT_RRTYPE_NAPTR);
			uint16_t naptr_chunk_size =
				rrset_rdata_naptr_bin_chunk_size(rrset, rdata_pos);
			dbg_rrset_detail("NAPTR, REGEXP block (size=%u):\n",
			        naptr_chunk_size);
			dbg_rrset_hex_detail((char *)(rdata + offset), naptr_chunk_size);
			offset += naptr_chunk_size;
		}
	}
);
}

static size_t rrset_rdata_remainder_size(const knot_rrset_t *rrset,
                                         size_t offset, size_t pos)
{
	assert(rrset_rdata_item_size(rrset, pos) != 0);

	size_t ret = rrset_rdata_item_size(rrset, pos) - offset;
	assert(ret <= rrset_rdata_size_total(rrset));
	return ret;
}

/* [code-review] Please document at least parameters & return values. */
static int rrset_rdata_compare_one(const knot_rrset_t *rrset1,
                                   const knot_rrset_t *rrset2,
                                   size_t pos1, size_t pos2)
{
	/* [code-review] Just to be sure. */
	assert(rrset1 != NULL);
	assert(rrset2 != NULL);

	uint8_t *r1 = rrset_rdata_pointer(rrset1, pos1);
	uint8_t *r2 = rrset_rdata_pointer(rrset2, pos2);
	assert(rrset1->type == rrset2->type);
	const rdata_descriptor_t *desc = get_rdata_descriptor(rrset1->type);
	int cmp = 0;
	size_t offset = 0;

	for (int i = 0; desc->block_types[i] != KNOT_RDATA_WF_END; i++) {
		if (descriptor_item_is_dname(desc->block_types[i])) {
			knot_dname_t *dname1 = NULL;
			memcpy(&dname1, r1 + offset, sizeof(knot_dname_t *));
			knot_dname_t *dname2 = NULL;
			memcpy(&dname2, r2 + offset, sizeof(knot_dname_t *));
			cmp = knot_dname_cmp(dname1, dname2);
			offset += sizeof(knot_dname_t *);
		} else if (descriptor_item_is_fixed(desc->block_types[i])) {
			cmp = memcmp(r1 + offset, r2 + offset,
			             desc->block_types[i]);
			offset += desc->block_types[i];
		} else if (descriptor_item_is_remainder(desc->block_types[i])) {
			size_t size1 = rrset_rdata_remainder_size(rrset1, offset,
			                                          pos1);
			size_t size2 = rrset_rdata_remainder_size(rrset2, offset,
			                                          pos2);
			cmp = memcmp(r1 + offset, r2 + offset,
			             size1 <= size2 ? size1 : size2);
			if (cmp == 0 && size1 != size2) {
				cmp = size1 < size2 ? -1 : 1;
			}
			/* No need to move offset, this should be end anyway. */
			assert(desc->block_types[i + 1] == KNOT_RDATA_WF_END);
		} else {
			assert(rrset1->type == KNOT_RRTYPE_NAPTR);
			uint16_t naptr_chunk_size1 =
				rrset_rdata_naptr_bin_chunk_size(rrset1, pos1);
			uint16_t naptr_chunk_size2 =
				rrset_rdata_naptr_bin_chunk_size(rrset2, pos2);
			cmp = memcmp(r1, r2,
			             naptr_chunk_size1 <= naptr_chunk_size2 ?
			             naptr_chunk_size1 : naptr_chunk_size2);
			if (cmp == 0 && naptr_chunk_size1 == naptr_chunk_size2) {
				cmp = naptr_chunk_size1 < naptr_chunk_size2 ? -1 : 1;
			}

			/*
			 * It does not matter which one we assign. If the
			 * offsets were different, then cmp != 0, if yes,
			 * NAPTR DNAME will be on correct offset.
			 */
			offset += naptr_chunk_size1;
		}

		if (cmp != 0) {
			return cmp;
		}
	}

	assert(cmp == 0);
	return 0;
}

static int knot_rrset_header_to_wire(const knot_rrset_t *rrset,
                                     uint8_t **pos, size_t max_size,
                                     knot_compr_t *compr, size_t *size)
{
	// Common size of items: type, class and ttl.
	const size_t type_cls_ttl_len = 2 * sizeof(uint16_t) + sizeof(uint32_t);
	// Rdata length item size.
	const size_t rrlen_len = sizeof(uint16_t);

	if (rrset->owner == NULL) {
		return KNOT_EMALF;
	}

	const uint8_t *owner;
	uint8_t owner_len;

	// Use compressed owner.
	if (compr) {
		owner = compr->owner.wire + compr->owner.pos;
		owner_len = compr->owner.size;
	// Use rrset owner.
	} else {
		owner = rrset->owner;
		owner_len = knot_dname_size(owner);
	}

	dbg_response("Max size: %zu, compressed owner: %s, owner size: %u\n",
	             max_size, compr ? "yes" : "no", owner_len);

	// Check wire space for header.
	if (*size + owner_len + type_cls_ttl_len + rrlen_len > max_size) {
		dbg_rrset_detail("Header does not fit into wire.\n");
		return KNOT_ESPACE;
	}

	// Write owner, type, class and ttl to wire.
	*pos += knot_dname_to_wire(*pos, owner, KNOT_DNAME_MAXLEN);

	dbg_rrset_detail("  Type: %u\n", rrset->type);
	knot_wire_write_u16(*pos, rrset->type);
	*pos += sizeof(uint16_t);

	dbg_rrset_detail("  Class: %u\n", rrset->rclass);
	knot_wire_write_u16(*pos, rrset->rclass);
	*pos += sizeof(uint16_t);

	dbg_rrset_detail("  TTL: %u\n", rrset->ttl);
	knot_wire_write_u32(*pos, rrset->ttl);
	*pos += sizeof(uint32_t);

	*size += owner_len + type_cls_ttl_len;

	return KNOT_EOK;
}

/* [code-review] Split to more functions, this one's too long. */
static int knot_rrset_rdata_to_wire_one(const knot_rrset_t *rrset,
                                        uint16_t rdata_pos, uint8_t **pos,
                                        size_t max_size, size_t *rr_size,
                                        knot_compr_t *compr)
{
	assert(rrset);
	assert(pos);

	/* Put RR header to wire. */
	size_t size = 0;
	int ret = knot_rrset_header_to_wire(rrset, pos, max_size,
	                                    compr, &size);
	if (ret != KNOT_EOK) {
		dbg_response("Failed to convert RR header to wire (%s).\n",
		             knot_strerror(ret));
		return ret;
	}

	// save space for RDLENGTH
	uint8_t *rdlength_pos = *pos;
	*pos += 2;
	size += 2;

	if (compr) {
		compr->wire_pos += size;
	}

	/* Get pointer into RDATA array. */
	uint8_t *rdata = rrset_rdata_pointer(rrset, rdata_pos);
	assert(rdata);
	/* Offset into one RDATA array. */
	size_t offset = 0;
	/* Actual RDLENGTH. */
	uint16_t rdlength = 0;

	const rdata_descriptor_t *desc = get_rdata_descriptor(rrset->type);

	for (int i = 0; desc->block_types[i] != KNOT_RDATA_WF_END; i++) {
		int item = desc->block_types[i];
		if (compr && descriptor_item_is_compr_dname(item)) {
			knot_dname_t *dname;
			memcpy(&dname, rdata + offset, sizeof(knot_dname_t *));
			assert(dname);
			int ret = knot_response_compress_dname(dname,
			            compr, *pos,
			            max_size - size - rdlength);
			if (ret < 0) {
				return KNOT_ESPACE;
			}
			assert(ret + size + rdlength <= max_size);
dbg_response_exec_detail(
			char *name = knot_dname_to_str(dname);
			dbg_response_detail("Compressed dname=%s size: %d\n",
			                    name, ret);
			free(name);
);
			*pos += ret;
			rdlength += ret;
			offset += sizeof(knot_dname_t *);
			compr->wire_pos += ret;
		} else if (descriptor_item_is_dname(item)) {
			knot_dname_t *dname = NULL;
			memcpy(&dname, rdata + offset, sizeof(knot_dname_t *));
			assert(dname);
dbg_rrset_exec_detail(
			char *name = knot_dname_to_str(dname);
			dbg_rrset_detail("Saving this DNAME=%s\n", name);
			free(name);
);
			// save whole domain name
			size_t maxb = max_size - size - rdlength;
			int dname_size = knot_dname_to_wire(*pos, dname, maxb);
			if (dname_size < 0)
				return KNOT_ESPACE;
			dbg_rrset_detail("Uncompressed dname size: %d\n",
			                 dname_size);
			*pos += dname_size;
			rdlength += dname_size;
			offset += sizeof(knot_dname_t *);
			if (compr) {
				compr->wire_pos += dname_size;
			}
		} else if (descriptor_item_is_fixed(item)) {
			dbg_rrset_detail("Saving static chunk, size=%d\n",
			                 item);
			/* Fixed length chunk. */
			if (size + rdlength + item > max_size) {
				return KNOT_ESPACE;
			}
			memcpy(*pos, rdata + offset, item);
			*pos += item;
			rdlength += item;
			offset += item;
			if (compr) {
				compr->wire_pos += item;
			}
		} else if (descriptor_item_is_remainder(item)) {
			/* Check that the remainder fits to stream. */
			size_t remainder_size =
				rrset_rdata_remainder_size(rrset, offset,
			                                   rdata_pos);
			dbg_rrset_detail("Saving remaining chunk, size=%zu, "
			                 "size with remainder=%zu\n",
			                 remainder_size,
			                 size + rdlength + remainder_size);
			if (size + rdlength + remainder_size > max_size) {
				dbg_rrset("rr: to_wire: Remainder does not fit "
				          "to wire.\n");
				return KNOT_ESPACE;
			}
			memcpy(*pos, rdata + offset, remainder_size);
			*pos += remainder_size;
			rdlength += remainder_size;
			offset += remainder_size;
			if (compr) {
				compr->wire_pos += remainder_size;
			}
		} else {
			assert(rrset->type == KNOT_RRTYPE_NAPTR);
			/* Store the binary chunk. */
			uint16_t chunk_size =
			rrset_rdata_naptr_bin_chunk_size(rrset, rdata_pos);
			if (size + rdlength + chunk_size > max_size) {
				dbg_rrset("rr: to_wire: NAPTR chunk does not "
				          "fit to wire.\n");
				return KNOT_ESPACE;
			}
			memcpy(*pos, rdata + offset, chunk_size);
			*pos += chunk_size;
			rdlength += chunk_size;
			offset += chunk_size;
			if (compr) {
				compr->wire_pos += chunk_size;
			}
		}
	}

	knot_wire_write_u16(rdlength_pos, rdlength);
	size += rdlength;

	*rr_size = size;
	assert(size <= max_size);
	return KNOT_EOK;
}

static int knot_rrset_to_wire_aux(const knot_rrset_t *rrset, uint8_t **pos,
                                  size_t max_size, compression_param_t *comp)
{
	uint8_t wf_owner[256];
	size_t size = 0;

	assert(rrset != NULL);
	assert(rrset->owner != NULL);
	assert(pos != NULL);
	assert(*pos != NULL);

	dbg_rrset_detail("Max size: %zu, owner: %p, owner size: %d\n",
	                 max_size, rrset, knot_dname_size(rrset->owner));

	knot_compr_t compr_info;
	if (comp) {
		dbg_response_detail("Compressing RR owner: %s.\n",
		                    rrset->owner);
		compr_info.table = comp->compressed_dnames;
		compr_info.wire = comp->wire;
		compr_info.wire_pos = comp->wire_pos;
		int ret = knot_response_compress_dname(rrset->owner, &compr_info,
		                                       wf_owner, max_size);
		if (ret < 0) {
			return KNOT_ESPACE;
		}

		compr_info.owner.pos = 0;
		compr_info.owner.wire = wf_owner;
		compr_info.owner.size = ret;

		dbg_response_detail("Compressed owner has size=%d\n",
		                    compr_info.owner.size);
	}

	dbg_rrset_detail("Max size: %zu, size: %zu\n", max_size, size);

	// No RDATA, just save header and 0 RDLENGTH.
	if (rrset->rdata_count == 0) {
		size_t header_size = 0;
		int ret = knot_rrset_header_to_wire(rrset, pos, max_size,
		                                    comp ? &compr_info : NULL,
		                                    &header_size);
		if (ret != KNOT_EOK) {
			return ret;
		}

		// Save zero rdata length.
		knot_wire_write_u16(*pos, 0);
		*pos += sizeof(uint16_t);
		header_size += sizeof(uint16_t);

		return header_size;
	}

	// Save rrset records.
	for (uint16_t i = 0; i < rrset->rdata_count; ++i) {
		dbg_rrset_detail("rrset: to_wire: Current max_size=%zu\n",
			         max_size);
		size_t rr_size = 0;
		int ret = knot_rrset_rdata_to_wire_one(rrset, i, pos, max_size,
		                                       &rr_size,
		                                       comp ? &compr_info : NULL);
		if (ret != KNOT_EOK) {
			dbg_rrset("rrset: to_wire: Cannot convert RR. "
			          "Reason: %s.\n", knot_strerror(ret));
			return ret;
		}
		dbg_rrset_detail("Converted RR nr=%d, size=%zu\n", i, rr_size);
		/* Change size of whole RRSet. */
		size += rr_size;
		/* Change max size. */
		max_size -= rr_size;
	}

	dbg_rrset_detail("Max size: %zu, size: %zu\n", max_size, size);

	return size;
}

static int knot_rrset_rdata_store_binary(uint8_t *rdata, size_t *offset,
                                         size_t packet_offset,
                                         const uint8_t *wire,
                                         size_t *pos,
                                         size_t rdlength,
                                         size_t size)
{
	assert(rdata);
	assert(wire);

	/* Check that size is OK. */
	if ((*pos - packet_offset) + size > rdlength) {
		dbg_rrset("rrset: rdata_store_binary: Read of size=%zu on "
		          "position %zu exceeded RDLENGTH by %zu octets.\n", size,
		          *pos, ((*pos - packet_offset) + size) - rdlength);
		return KNOT_ESPACE;
	}

	/* Store actual data. */
	memcpy(rdata + *offset, wire + *pos, size);
	*offset += size;
	*pos += size;

	return KNOT_EOK;
}

static int rrset_type_multiple_dnames(const knot_rrset_t *rrset)
{
	if (rrset->type == KNOT_RRTYPE_SOA || rrset->type == KNOT_RRTYPE_MINFO ||
	    rrset->type == KNOT_RRTYPE_RP) {
		return 1;
	} else {
		return 0;
	}
}

static int rrset_find_rr_pos_for_pointer(const knot_rrset_t *rrset,
                                         knot_dname_t **p, size_t *pos)
{
	if (p == NULL) {
		return 0;
	}

	/* [code-review] Added check of 'p' validity - whether it
	 * points to the RDATA array of 'rrset'.
	 */
	if ((size_t)p < (size_t)rrset->rdata
	    || (size_t)p > (size_t)rrset->rdata
	                   + rrset_rdata_size_total(rrset)) {
		// 'p' is not within the RDATA array
		return KNOT_ERANGE;
	}

	size_t offset = (size_t)p - (size_t)rrset->rdata;

	if (offset < rrset_rdata_item_size(rrset, 0)) {
		return 0;
	}
	for (uint16_t i = 0; i < rrset->rdata_count; ++i) {
		if (rrset_rdata_offset(rrset, i) > offset) {
			*pos = i - 1;
			return KNOT_EOK;
		} else if (rrset_rdata_offset(rrset, i) == offset) {
			*pos = i;
			return KNOT_EOK;
		}
	}
	*pos = rrset->rdata_count - 1;
	return KNOT_EOK;
}

static size_t rrset_binary_size_one(const knot_rrset_t *rrset,
                                      size_t rdata_pos)
{
	const rdata_descriptor_t *desc =
		get_rdata_descriptor(knot_rrset_type(rrset));

	size_t offset = 0;
	size_t size = 0;
	for (int i = 0; desc->block_types[i] != KNOT_RDATA_WF_END; i++) {
		int item = desc->block_types[i];
		uint8_t *rdata = rrset_rdata_pointer(rrset, rdata_pos);
		if (descriptor_item_is_dname(item)) {
			knot_dname_t *dname;
			memcpy(&dname, rdata + offset, sizeof(knot_dname_t *));
			assert(dname);
			offset += sizeof(knot_dname_t *);
			size += knot_dname_size(dname);
		} else if (descriptor_item_is_fixed(item)) {
			offset += item;
			size += item;
		} else if (descriptor_item_is_remainder(item)) {
			size += rrset_rdata_item_size(rrset, rdata_pos) -
			        offset;
		} else {
			assert(rrset->type == KNOT_RRTYPE_NAPTR);
			uint16_t naptr_chunk_size =
				rrset_rdata_naptr_bin_chunk_size(rrset, rdata_pos);
			/*
			 * Regular expressions in NAPTR are TXT's, so they
			 * can be upto 64k long.
			 */
			size += naptr_chunk_size + 2;
			offset += naptr_chunk_size;
		}
	}

	return size;
}

static void rrset_serialize_rr(const knot_rrset_t *rrset, size_t rdata_pos,
                               uint8_t *stream, size_t *size)
{
	const rdata_descriptor_t *desc =
		get_rdata_descriptor(knot_rrset_type(rrset));

	size_t offset = 0;
	*size = 0;
	for (int i = 0; desc->block_types[i] != KNOT_RDATA_WF_END; i++) {
		int item = desc->block_types[i];
		uint8_t *rdata = rrset_rdata_pointer(rrset, rdata_pos);
		if (descriptor_item_is_dname(item)) {
			knot_dname_t *dname;
			memcpy(&dname, rdata + offset, sizeof(knot_dname_t *));
			offset += sizeof(knot_dname_t *);
			assert(dname);
			*size += knot_dname_to_wire(stream + *size, dname, KNOT_DNAME_MAXLEN);
		} else if (descriptor_item_is_fixed(item)) {
			memcpy(stream + *size, rdata + offset, item);
			offset += item;
			*size += item;
		} else if (descriptor_item_is_remainder(item)) {
			uint16_t remainder_size =
				rrset_rdata_item_size(rrset,
			                              rdata_pos) - offset;
			memcpy(stream + *size, rdata + offset, remainder_size);
			*size += remainder_size;
		} else {
			assert(rrset->type == KNOT_RRTYPE_NAPTR);
			/* Copy static chunk. */
			uint16_t naptr_chunk_size =
				rrset_rdata_naptr_bin_chunk_size(rrset, rdata_pos);
			/* We need a length. */
			memcpy(stream + *size, &naptr_chunk_size,
			       sizeof(uint16_t));
			*size += sizeof(uint16_t);
			/* Write data. */
			memcpy(stream + *size, rdata + offset, naptr_chunk_size);
		}
	}

	dbg_rrset_detail("RR nr=%zu serialized, size=%zu\n", rdata_pos, *size);
}

static int rrset_deserialize_rr(knot_rrset_t *rrset, size_t rdata_pos,
                                uint8_t *stream, uint32_t rdata_size,
                                size_t *read)
{
	const rdata_descriptor_t *desc =
		get_rdata_descriptor(knot_rrset_type(rrset));

	size_t stream_offset = 0;
	size_t rdata_offset = 0;
	for (int i = 0; desc->block_types[i] != KNOT_RDATA_WF_END; i++) {
		int item = desc->block_types[i];
		uint8_t *rdata = rrset_rdata_pointer(rrset, rdata_pos);
		if (descriptor_item_is_dname(item)) {
			knot_dname_t *dname = knot_dname_copy(stream + stream_offset);
			if (dname == NULL)
				return KNOT_ERROR;

			memcpy(rdata + rdata_offset, &dname, sizeof(knot_dname_t *));
			stream_offset += knot_dname_size(dname);
			rdata_offset += sizeof(knot_dname_t *);
		} else if (descriptor_item_is_fixed(item)) {
			memcpy(rdata + rdata_offset, stream + stream_offset, item);
			rdata_offset += item;
			stream_offset += item;
		} else if (descriptor_item_is_remainder(item)) {
			size_t remainder_size = rdata_size - stream_offset;
			memcpy(rdata + rdata_offset, stream + stream_offset,
			       remainder_size);
			stream_offset += remainder_size;
		} else {
			assert(rrset->type == KNOT_RRTYPE_NAPTR);
			/* Read size. */
			uint16_t naptr_chunk_size;
			memcpy(&naptr_chunk_size, stream + stream_offset,
			       sizeof(uint16_t));
			stream_offset += sizeof(uint16_t);
			memcpy(rdata + rdata_offset, stream + stream_offset,
			       naptr_chunk_size);
			stream_offset += naptr_chunk_size;
			rdata_offset += rdata_offset;
		}
	}
	*read = stream_offset;
	return KNOT_EOK;
}

int knot_rrset_remove_rdata_pos(knot_rrset_t *rrset, size_t pos)
{
	if (rrset == NULL || pos >= rrset->rdata_count) {
		return KNOT_EINVAL;
	}

	/* Handle DNAMEs inside RDATA. */
	int ret = rrset_rr_dnames_apply(rrset, pos, rrset_release_dnames_in_rr,
	                                NULL);
	if (ret != KNOT_EOK) {
		dbg_rrset("rr: remove_rdata_pos: Could not release DNAMEs "
		          "within RDATA (%s).\n", knot_strerror(ret));
		return ret;
	}

	/* Reorganize the actual RDATA array. */
	uint8_t *rdata_to_remove = rrset_rdata_pointer(rrset, pos);
	dbg_rrset_detail("rr: remove_rdata_pos: Removing data=%p on "
	                 "position=%zu\n", rdata_to_remove, pos);
	assert(rdata_to_remove);
	if (pos != rrset->rdata_count - 1) {
		/* Not the last item in array - we need to move the data. */
		uint8_t *next_rdata = rrset_rdata_pointer(rrset, pos + 1);
		assert(next_rdata);
		size_t remainder_size = rrset_rdata_size_total(rrset)
		                        - rrset_rdata_offset(rrset, pos + 1);
		/*
		 * Copy the all following RR data to where this item is.
		 * No need to worry about exceeding allocated space now.
		 */
		memmove(rdata_to_remove, next_rdata, remainder_size);
	}

	uint32_t removed_size = rrset_rdata_item_size(rrset, pos);
	uint32_t new_size = rrset_rdata_size_total(rrset) - removed_size;

	/*! \todo Realloc might not be needed. Only if the RRSet is large. */
	if (new_size == 0) {
		assert(rrset->rdata_count == 1);
		free(rrset->rdata);
		rrset->rdata = NULL;
		free(rrset->rdata_indices);
		rrset->rdata_indices = NULL;
	} else {
		/* [code-review] Should not be done always - as said in the TODO
		 *               above. But also, why here and not in the part
		 *               handling the RDATA array?
		 */
		rrset->rdata = xrealloc(rrset->rdata, new_size);
		/*
		 * Handle RDATA indices. All indices larger than the removed one
		 * have to be adjusted. Last index will be changed later.
		 */
		for (uint16_t i = pos; i < rrset->rdata_count - 1; ++i) {
			rrset->rdata_indices[i] = rrset->rdata_indices[i + 1] - removed_size;
		}

		/* Save size of the whole RDATA array. Note: probably not needed! */
		rrset->rdata_indices[rrset->rdata_count - 2] = new_size;

		/* Resize indices, might not be needed, but we'll do it to be proper. */
		rrset->rdata_indices =
			xrealloc(rrset->rdata_indices,
		                 (rrset->rdata_count - 1) * sizeof(uint32_t));
	}

	--rrset->rdata_count;

	dbg_rrset_detail("rrset: remove rdata pos: RR after removal:\n");
	knot_rrset_dump(rrset);

	return KNOT_EOK;
}

uint32_t rrset_rdata_size_total(const knot_rrset_t *rrset)
{
	if (rrset == NULL || rrset->rdata_indices == NULL ||
	    rrset->rdata_count == 0) {
		return 0;
	}

	// Last index denotes end of all RRs.
	return (rrset->rdata_indices[rrset->rdata_count - 1]);
}

knot_rrset_t *knot_rrset_new(knot_dname_t *owner, uint16_t type,
                             uint16_t rclass, uint32_t ttl)
{
	knot_rrset_t *ret = malloc(sizeof(knot_rrset_t));
	if (ret == NULL)
		return NULL;

	ret->rdata = NULL;
	ret->rdata_count = 0;
	ret->rdata_indices = NULL;

	ret->owner = owner;
	ret->type = type;
	ret->rclass = rclass;
	ret->ttl = ttl;
	ret->rrsigs = NULL;

	return ret;
}

int knot_rrset_add_rdata(knot_rrset_t *rrset,
                         const uint8_t *rdata, uint16_t size)
{
	if (rrset == NULL || rdata == NULL || size == 0) {
		return KNOT_EINVAL;
	}

	uint8_t *p = knot_rrset_create_rdata(rrset, size);
	memcpy(p, rdata, size);

	return KNOT_EOK;
}

static uint8_t* knot_rrset_create_rdata_at_pos(knot_rrset_t *rrset,
                                               size_t pos, uint16_t size)
{
	if (rrset == NULL || size == 0 || pos > rrset->rdata_count) {
		return NULL;
	}
	if (pos == rrset->rdata_count) {
		return knot_rrset_create_rdata(rrset, size);
	}

	uint32_t total_size = rrset_rdata_size_total(rrset);

	// Realloc actual data.
	void *tmp = realloc(rrset->rdata, total_size + size);
	if (tmp) {
		rrset->rdata = tmp;
	} else {
		ERR_ALLOC_FAILED;
		return NULL;
	}

	/*
	 * Move already existing data to from position we want to add to.
	 * But only if we don't want to add new item after last item.
	 */
	uint8_t *old_pointer = rrset_rdata_pointer(rrset, pos);
	assert(old_pointer);
	memmove(old_pointer + size, old_pointer,
	        rrset_rdata_size_total(rrset) - rrset_rdata_offset(rrset, pos));
	
	// Realloc indices. We will allocate exact size to save space.
	tmp = realloc(rrset->rdata_indices,
	              (rrset->rdata_count + 1) * sizeof(uint32_t));
	if (tmp) {
		rrset->rdata_indices = tmp;
	} else {
		ERR_ALLOC_FAILED;
		return NULL;
	}
	// Move indices.
	memmove(rrset->rdata_indices + pos + 1, rrset->rdata_indices + pos,
	        (rrset->rdata_count - pos) * sizeof(uint32_t));
	// Init new index
	rrset->rdata_indices[pos] = pos ? rrset->rdata_indices[pos - 1] : 0;
	++rrset->rdata_count;
	// Adjust all following items
	for (uint16_t i = pos; i < rrset->rdata_count; ++i) {
		rrset->rdata_indices[i] += size;
	}

	// Return pointer from correct position (now contains bogus data).
	return old_pointer;
}

int knot_rrset_add_rdata_at_pos(knot_rrset_t *rrset, size_t pos,
                                const uint8_t *rdata, uint16_t size)
{
	if (rrset == NULL || rdata == NULL || size == 0) {
		return KNOT_EINVAL;
	}

	uint8_t *p = knot_rrset_create_rdata_at_pos(rrset, pos, size);
	if (p == NULL) {
		return KNOT_ERROR;
	}
	memcpy(p, rdata, size);

	return KNOT_EOK;
}

/*----------------------------------------------------------------------------*/

uint8_t* knot_rrset_create_rdata(knot_rrset_t *rrset, uint16_t size)
{
	if (rrset == NULL || size == 0) {
		return NULL;
	}

	uint32_t total_size = rrset_rdata_size_total(rrset);

	/* Realloc indices. We will allocate exact size to save space. */
	rrset->rdata_indices = xrealloc(rrset->rdata_indices,
	                                (rrset->rdata_count + 1) * sizeof(uint32_t));

	/* Realloc actual data. */
	rrset->rdata = xrealloc(rrset->rdata, total_size + size);

	/* Pointer to new memory. */
	uint8_t *dst = rrset->rdata + total_size;

	/* Update indices. */
	if (rrset->rdata_count == 0) {
		rrset->rdata_indices[0] = size;
	} else {
		rrset->rdata_indices[rrset->rdata_count - 1] = total_size;
		rrset->rdata_indices[rrset->rdata_count] = total_size + size;
	}

	++rrset->rdata_count;

	return dst;
}

/*----------------------------------------------------------------------------*/


uint16_t rrset_rdata_item_size(const knot_rrset_t *rrset,
                               size_t pos)
{
	if (rrset == NULL || rrset->rdata_indices == NULL ||
	    rrset->rdata_count == 0) {
		//invalid case
		return 0;
	}

	if (rrset->rdata_count == 1 || pos == 0) {
		//first RR or only one RR (either size of first RR or total size)
		return rrset->rdata_indices[0];
	}

	assert(rrset->rdata_count >= 2 && pos != 0);
	return rrset->rdata_indices[pos] - rrset->rdata_indices[pos - 1];
}

int knot_rrset_set_rrsigs(knot_rrset_t *rrset, knot_rrset_t *rrsigs)
{
	if (rrset == NULL) {
		return KNOT_EINVAL;
	}

	rrset->rrsigs = rrsigs;
	return KNOT_EOK;
}

int knot_rrset_add_rrsigs(knot_rrset_t *rrset, knot_rrset_t *rrsigs,
                          knot_rrset_dupl_handling_t dupl)
{
	if (rrset == NULL || rrsigs == NULL ||
	    !knot_dname_is_equal(rrset->owner, rrsigs->owner)) {
		return KNOT_EINVAL;
	}

	int rc;
	if (rrset->rrsigs != NULL) {
		if (dupl == KNOT_RRSET_DUPL_MERGE) {
			int merged, deleted_rrs;
			rc = knot_rrset_merge_sort(rrset->rrsigs, rrsigs,
			                           &merged, &deleted_rrs);
			if (rc != KNOT_EOK) {
				return rc;
			} else if (merged || deleted_rrs) {
				return 1;
			} else {
				return 0;
			}
		} else if (dupl == KNOT_RRSET_DUPL_SKIP) {
			return 2;
		} else if (dupl == KNOT_RRSET_DUPL_REPLACE) {
			rrset->rrsigs = rrsigs;
		}
	} else {
		if (rrset->ttl != rrsigs->ttl) {
			rrsigs->ttl = rrset->ttl;
		}
		rrset->rrsigs = rrsigs;
	}

	return KNOT_EOK;
}

const knot_dname_t *knot_rrset_owner(const knot_rrset_t *rrset)
{
	return rrset->owner;
}

knot_dname_t *knot_rrset_get_owner(const knot_rrset_t *rrset)
{
	return rrset->owner;
}

int knot_rrset_set_owner(knot_rrset_t *rrset, const knot_dname_t *owner)
{
	if (rrset == NULL) {
		return KNOT_EINVAL;
	}

	/* Copy the new owner. */
	knot_dname_t *owner_copy = NULL;
	if (owner) {
		owner_copy = knot_dname_copy(owner);
		if (owner_copy == NULL) {
			return KNOT_ENOMEM;
		}
	}

	/* Free old owner and assign. */
	knot_dname_free(&rrset->owner);
	rrset->owner = owner_copy;
	return KNOT_EOK;
}

void knot_rrset_set_ttl(knot_rrset_t *rrset, uint32_t ttl)
{
	if (rrset) {
		rrset->ttl = ttl;
	}
}

uint16_t knot_rrset_type(const knot_rrset_t *rrset)
{
	return rrset->type;
}

uint16_t knot_rrset_class(const knot_rrset_t *rrset)
{
	return rrset->rclass;
}

uint32_t knot_rrset_ttl(const knot_rrset_t *rrset)
{
	return rrset->ttl;
}

uint8_t *knot_rrset_get_rdata(const knot_rrset_t *rrset, size_t rdata_pos)
{
	return rrset_rdata_pointer(rrset, rdata_pos);
}

uint16_t knot_rrset_rdata_rr_count(const knot_rrset_t *rrset)
{
	if (rrset != NULL) {
		return rrset->rdata_count;
	} else {
		return 0;
	}
}

const knot_rrset_t *knot_rrset_rrsigs(const knot_rrset_t *rrset)
{
	if (rrset == NULL) {
		return NULL;
	} else {
		return rrset->rrsigs;
	}
}

knot_rrset_t *knot_rrset_get_rrsigs(knot_rrset_t *rrset)
{
	if (rrset == NULL) {
		return NULL;
	} else {
		return rrset->rrsigs;
	}
}

/*!
 * \brief Compare two RR sets, order of RDATA is not significant.
 */
int knot_rrset_rdata_equal(const knot_rrset_t *r1, const knot_rrset_t *r2)
{
	if (r1 == NULL || r2 == NULL || (r1->type != r2->type) ||
	    r1->rdata_count == 0 || r2->rdata_count == 0) {
		return KNOT_EINVAL;
	}

	if (r1->rdata_count != r2->rdata_count) {
		return 0;
	}

	for (uint16_t i = 0; i < r1->rdata_count; i++) {
		bool found = false;
		for (uint16_t j = 0; j < r2->rdata_count; j++) {
			if (rrset_rdata_compare_one(r1, r2, i, j) == 0) {
				found = true;
				break;
			}
		}

		if (!found) {
			return 0;
		}
	}

	return 1;
}

int knot_rrset_to_wire(const knot_rrset_t *rrset, uint8_t *wire, size_t *size,
                       size_t max_size, uint16_t *rr_count, void *data)
{
	if (rrset == NULL || wire == NULL || size == NULL || rr_count == NULL) {
		return KNOT_EINVAL;
	}

	compression_param_t *comp_data = (compression_param_t *)data;
	uint8_t *pos = wire;

dbg_rrset_exec_detail(
	dbg_rrset_detail("Converting following RRSet:\n");
	knot_rrset_dump(rrset);
);

	int ret = knot_rrset_to_wire_aux(rrset, &pos, max_size, comp_data);
	if (ret < 0) {
		// some RR didn't fit in, so no RRs should be used
		// TODO: remove last entries from compression table
		dbg_rrset_verb("Some RR didn't fit in.\n");
		return KNOT_ESPACE;
	}

	// Check if the whole RRSet fit into packet.
	assert(ret <= max_size);
	assert(pos - wire == ret);

	*size = ret;

	dbg_rrset_detail("Size after: %zu\n", *size);

	// If the rrset is empty set record counter to 1.
	*rr_count = rrset->rdata_count > 0 ? rrset->rdata_count : 1;

	return KNOT_EOK;
}

<<<<<<< HEAD
/*----------------------------------------------------------------------------*/

int knot_rrset_to_wire_one(const knot_rrset_t *rrset, uint16_t rr_number,
                           uint8_t *wire, size_t max_size, size_t *outsize,
                           void *compr)
{
	if (!rrset || !wire || !outsize)
		return KNOT_EINVAL;

	uint8_t *pos = wire;
	return knot_rrset_rdata_to_wire_one(rrset, rr_number, &pos, max_size,
					    outsize, (knot_compr_t *)compr);
}

/*----------------------------------------------------------------------------*/

=======
>>>>>>> fd350ea1
int knot_rrset_rdata_from_wire_one(knot_rrset_t *rrset,
                                   const uint8_t *wire, size_t *pos,
                                   size_t total_size, size_t rdlength)
{
	int obsolete = 0;

	/* [code-review] Missing parameter checks. */

	if (rdlength == 0) {
		/* Nothing to parse, */
		return KNOT_EOK;
	}

	dbg_rrset_detail("rr: parse_rdata_wire: Parsing RDATA of size=%zu,"
	                 " wire_size=%zu, type=%d.\n", rdlength, total_size,
	                 rrset->type);

	size_t extra_dname_size = 0;
	const rdata_descriptor_t *desc = get_rdata_descriptor(rrset->type);

	/* Check for obsolete record. */
	if (desc->type_name == NULL) {
		desc = get_obsolete_rdata_descriptor(rrset->type);
		if (desc->type_name != NULL) {
			obsolete = 1;
		}
	}

	for (int i = 0; desc->block_types[i] != KNOT_RDATA_WF_END; ++i) {
		if (descriptor_item_is_dname(desc->block_types[i])) {
			if (obsolete) {
				extra_dname_size += KNOT_DNAME_MAXLEN;
			} else {
				extra_dname_size += sizeof(knot_dname_t *);
			}
		}
	}

	uint8_t rdata_buffer[rdlength + extra_dname_size];
	memset(rdata_buffer, 0, rdlength + extra_dname_size);
	dbg_rrset_detail("rr: parse_rdata_wire: Added %zu bytes to buffer to "
	                 "store RDATA DNAME pointers.\n", extra_dname_size);

	size_t offset = 0; // offset within in-memory RDATA
	size_t parsed = 0; // actual count of parsed octets
	const size_t packet_offset = *pos;

	for (int i = 0; desc->block_types[i] != KNOT_RDATA_WF_END &&
	     parsed < rdlength; ++i) {
		size_t pos2 = 0; //used for DNAME parsing
		const int item = desc->block_types[i];
		if (descriptor_item_is_dname(item)) {
			pos2 = *pos;
			knot_dname_t *dname = knot_dname_parse(
					wire, &pos2, total_size);
			if (dname == NULL) {
				return KNOT_EMALF;
			}
			knot_dname_to_lower(dname);

			dbg_rrset_detail("rr: parse_rdata_wire: Parsed DNAME, "
			                 "length=%zu.\n", pos2 - *pos);
dbg_rrset_exec_detail(
			char *name = knot_dname_to_str(dname);
			dbg_rrset_detail("rr: parse_rdata_wire: Parsed "
			                 "DNAME=%s\n", name);
			free(name);
);
			if (obsolete) {
				memcpy(rdata_buffer + offset,
				       dname,
				       knot_dname_size(dname));
				offset += knot_dname_size(dname);
				knot_dname_free(&dname);
			} else {
				memcpy(rdata_buffer + offset, &dname,
				       sizeof(knot_dname_t *));
				offset += sizeof(knot_dname_t *);
			}
			parsed += pos2 - *pos;
			*pos = pos2;
		} else if (descriptor_item_is_fixed(item)) {
			dbg_rrset_detail("rr: parse_rdata_wire: Saving static "
			                 "chunk of size=%u\n", item);
			int ret = knot_rrset_rdata_store_binary(rdata_buffer,
			                                        &offset,
			                                        packet_offset,
			                                        wire,
			                                        pos,
			                                        rdlength,
			                                        item);
			if (ret != KNOT_EOK) {
				dbg_rrset("rrset: rdata_from_wire: "
				          "Cannot store fixed RDATA chunk. "
				          "Reason: %s.\n", knot_strerror(ret));
				return ret;
			}
			parsed += item;
		} else if (descriptor_item_is_remainder(item)) {
			/* Item size has to be calculated. */
			size_t remainder_size = rdlength - parsed;
			dbg_rrset_detail("rr: parse_rdata_wire: Saving remaining "
			                 "chunk of size=%zu\n", remainder_size);
			int ret = knot_rrset_rdata_store_binary(rdata_buffer,
			                                        &offset,
			                                        packet_offset,
			                                        wire,
			                                        pos,
			                                        rdlength,
			                                        remainder_size);
			if (ret != KNOT_EOK) {
				dbg_rrset("rrset: rdata_from_wire: "
				          "Cannot store RDATA remainder of "
				          "size=%zu, RDLENGTH=%zu. "
				          "Reason: %s.\n", remainder_size,
				          rdlength, knot_strerror(ret));
				return ret;
			}
			parsed += remainder_size;
		} else {
			assert(rrset->type == KNOT_RRTYPE_NAPTR);
			/* Read fixed part - 2 shorts. */
			const size_t naptr_fixed_part_size = 4;
			int ret = knot_rrset_rdata_store_binary(rdata_buffer,
			                                        &offset,
			                                        packet_offset,
			                                        wire,
			                                        pos,
			                                        rdlength,
			                                        naptr_fixed_part_size);
			if (ret != KNOT_EOK) {
				dbg_rrset("rrset: rdata_from_wire: "
				          "Cannot store NAPTR fixed part. "
				          "Reason: %s.\n", knot_strerror(ret));
				return ret;
			}
			parsed += naptr_fixed_part_size;
			for (int j = 0; j < 3; ++j) {
				/* Read sizes of TXT's - one byte. */
				uint8_t txt_size = *(wire + (*pos)) + 1;
				dbg_rrset_detail("rrset: rdata_from_wire: "
				                 "Read TXT nr=%d size=%d\n", j,
				                 txt_size);
				int ret = knot_rrset_rdata_store_binary(rdata_buffer,
				                                        &offset,
				                                        packet_offset,
				                                        wire,
				                                        pos,
				                                        rdlength,
				                                        txt_size);
				if (ret != KNOT_EOK) {
					dbg_rrset("rrset: rdata_from_wire: "
					          "Cannot store NAPTR TXTs. "
					          "Reason: %s.\n", knot_strerror(ret));
					return ret;
				}
				parsed += txt_size;
			}
		}
	}

	uint8_t *rdata = knot_rrset_create_rdata(rrset, offset);
	if (rdata == NULL) {
		return KNOT_ENOMEM;
	}

	memcpy(rdata, rdata_buffer, offset);

	return KNOT_EOK;
}

int knot_rrset_equal(const knot_rrset_t *r1,
                     const knot_rrset_t *r2,
                     knot_rrset_compare_type_t cmp)
{
	if (cmp == KNOT_RRSET_COMPARE_PTR) {
		return r1 == r2;
	}


	if (!knot_dname_is_equal(r1->owner, r2->owner))
		return false;

	if (r1->rclass != r2->rclass || r1->type != r2->type)
		return false;

	if (cmp == KNOT_RRSET_COMPARE_WHOLE)
		return knot_rrset_rdata_equal(r1, r2);

	return true;
}

int knot_rrset_deep_copy_no_sig(const knot_rrset_t *from, knot_rrset_t **to,
                                int copy_rdata_dnames)
{
	if (from == NULL || to == NULL) {
		return KNOT_EINVAL;
	}

	dbg_rrset_detail("rr: deep_copy: Copying RRs of type %d\n",
	                 from->type);

	*to = xmalloc(sizeof(knot_rrset_t));

	(*to)->owner = knot_dname_copy(from->owner);
	if ((*to)->owner == NULL) {
		free(*to);
		*to = NULL;
		return KNOT_ENOMEM;
	}

	(*to)->rclass = from->rclass;
	(*to)->ttl = from->ttl;
	(*to)->type = from->type;
	(*to)->rdata_count = from->rdata_count;
	(*to)->rrsigs = NULL;

	/* Just copy arrays - actual data + indices. */
	(*to)->rdata = xmalloc(rrset_rdata_size_total(from));
	memcpy((*to)->rdata, from->rdata, rrset_rdata_size_total(from));

	(*to)->rdata_indices = xmalloc(sizeof(uint32_t) * from->rdata_count);
	memcpy((*to)->rdata_indices, from->rdata_indices,
	       sizeof(uint32_t) * from->rdata_count);
	/* Here comes the hard part. */
	if (copy_rdata_dnames) {
		knot_dname_t **dname_from = NULL;
		knot_dname_t **dname_to = NULL;
		knot_dname_t *dname_copy = NULL;
		while ((dname_from = knot_rrset_get_next_dname(from, dname_from))) {
dbg_rrset_exec_detail(
			char *name = knot_dname_to_str(*dname_from);
			dbg_rrset_detail("rrset: deep_copy: copying RDATA DNAME"
			                 "=%s\n", name);
			free(name);
);
			size_t off = (uint8_t*)dname_from - from->rdata;
			dname_to = (knot_dname_t **)((*to)->rdata + off);
			/* These pointers have to be the same. */
			assert(*dname_from == *dname_to);
			dname_copy = knot_dname_copy(*dname_from);
			if (dname_copy == NULL) {
				dbg_rrset("rrset: deep_copy: Cannot copy RDATA"
				          " dname.\n");
				/*! \todo This will leak. Is it worth fixing? */
				/* [code-review] Why will it leak? */
				knot_rrset_deep_free(&(*to)->rrsigs, 1,
				                     copy_rdata_dnames);
				free((*to)->rdata);
				free((*to)->rdata_indices);
				free(*to);
				return KNOT_ENOMEM;
			}

			*dname_to = dname_copy;
		}
	}

	return KNOT_EOK;
}


int knot_rrset_deep_copy(const knot_rrset_t *from, knot_rrset_t **to,
                         int copy_rdata_dnames)
{
	int result = knot_rrset_deep_copy_no_sig(from, to, copy_rdata_dnames);

	if (result == KNOT_EOK && from->rrsigs != NULL) {
		result = knot_rrset_deep_copy_no_sig(from->rrsigs,
		                                     &(*to)->rrsigs,
		                                     copy_rdata_dnames);
		if (result != KNOT_EOK) {
			knot_rrset_deep_free(to, 1, 0);
		}
	}

	return result;
}

/*----------------------------------------------------------------------------*/

int knot_rrset_shallow_copy(const knot_rrset_t *from, knot_rrset_t **to)
{
	*to = (knot_rrset_t *)malloc(sizeof(knot_rrset_t));
	CHECK_ALLOC_LOG(*to, KNOT_ENOMEM);

	memcpy(*to, from, sizeof(knot_rrset_t));

	/* Retain owner. */
	(*to)->owner = knot_dname_copy((*to)->owner);
	if ((*to)->owner == NULL) {
		return KNOT_ENOMEM;
	}

	return KNOT_EOK;
}

/*----------------------------------------------------------------------------*/

void knot_rrset_rotate(knot_rrset_t *rrset)
{
	/*! \todo Maybe implement properly one day. */
	//rrset->rdata = rrset->rdata->next;
}

/*----------------------------------------------------------------------------*/

void knot_rrset_free(knot_rrset_t **rrset)
{
	if (rrset == NULL || *rrset == NULL) {
		return;
	}

	knot_dname_free(&(*rrset)->owner);

	free(*rrset);
	*rrset = NULL;
}

void knot_rrset_deep_free(knot_rrset_t **rrset, int free_owner,
                          int free_rdata_dnames)
{
	/*! \bug The number of different frees in rrset is too damn high! */
	if (rrset == NULL || *rrset == NULL) {
		return;
	}

	if ((*rrset)->rrsigs != NULL) {
		knot_rrset_deep_free(&(*rrset)->rrsigs, free_owner, free_rdata_dnames);
	}

	if (free_rdata_dnames) {
		rrset_dnames_apply(*rrset, rrset_release_dnames_in_rr,
	                           NULL);
	}

	free((*rrset)->rdata);
	free((*rrset)->rdata_indices);

	if (free_owner) {
		knot_dname_free(&(*rrset)->owner);
	}

	free(*rrset);
	*rrset = NULL;
}

void knot_rrset_deep_free_no_sig(knot_rrset_t **rrset, int free_owner,
                                 int free_rdata_dnames)
{
	if (rrset == NULL || *rrset == NULL) {
		return;
	}

	if (free_rdata_dnames) {
		int ret = rrset_dnames_apply(*rrset, rrset_release_dnames_in_rr,
		                             NULL);
		if (ret != KNOT_EOK) {
			dbg_rrset("rr: deep_free: Could not free DNAMEs in RDATA.\n");
		}
	}

	free((*rrset)->rdata);
	free((*rrset)->rdata_indices);

	if (free_owner) {
		knot_dname_free(&(*rrset)->owner);
	}

	free(*rrset);
	*rrset = NULL;
}

static int knot_rrset_add_rr_n(knot_rrset_t *rrset, const knot_rrset_t *rr,
                               size_t pos)
{
	if (rrset == NULL || rr == NULL) {
		return KNOT_EINVAL;
	}
	if (!knot_rrset_equal(rrset, rr, KNOT_RRSET_COMPARE_HEADER)) {
		// Adding to a different header
		return KNOT_EINVAL;
	}

	uint8_t *new_rdata =
		knot_rrset_create_rdata(rrset,
	                                rrset_rdata_item_size(rr, pos));
	if (new_rdata == NULL) {
		return KNOT_ERROR;
	}

	memcpy(new_rdata, rrset_rdata_pointer(rr, pos),
	       rrset_rdata_item_size(rr, pos));

	return KNOT_EOK;
}

int knot_rrset_merge(knot_rrset_t *rrset1, const knot_rrset_t *rrset2)
{
	for (uint16_t i = 0; i < rrset2->rdata_count; ++i) {
		int ret = knot_rrset_add_rr_n(rrset1, rrset2, i);
		if (ret != KNOT_EOK) {
			return ret;
		}
	}

	return KNOT_EOK;
}

static int knot_rrset_add_rr_sort_n(knot_rrset_t *rrset, const knot_rrset_t *rr,
                                    int *merged, int *deleted_rr, size_t pos)
{
	if (rrset == NULL || rr == NULL) {
		dbg_rrset("rrset: add_rr_sort: NULL arguments.");
		return KNOT_EINVAL;
	}

dbg_rrset_exec_detail(
	char *name = knot_dname_to_str(rrset->owner);
	dbg_rrset_detail("rrset: add_rr_sort: Merging %s.\n", name);
	free(name);
);

	if ((!knot_dname_is_equal(rrset->owner, rr->owner))
	    || rrset->rclass != rr->rclass
	    || rrset->type != rr->type) {
		dbg_rrset("rrset: add_rr_sort: Trying to merge "
		          "different RRs.\n");
		return KNOT_EINVAL;
	}

	*deleted_rr = 0;
	*merged = 0;
	int found = 0;
	int duplicated = 0;
	// Compare RR with all RRs in the first RRSet.
	size_t insert_to = 0;
	for (uint16_t j = 0; j < rrset->rdata_count && (!duplicated && !found); ++j) {
		int cmp = rrset_rdata_compare_one(rrset, rr, j, pos);
		if (cmp == 0) {
			// Duplication - no need to merge this RR
			duplicated = 1;
		} else if (cmp > 0) {
			// Found position to insert
			found = 1;
		} else {
			// Not yet - it might be next position
			insert_to = j + 1;
		}
	}

	if (!duplicated) {
		*merged += 1; // = need to shallow free rrset2
		// Insert RR to RRSet
		int ret = knot_rrset_add_rdata_at_pos(rrset, insert_to,
			                  rrset_rdata_pointer(rr, pos),
			                  rrset_rdata_item_size(rr, pos));
		if (ret != KNOT_EOK) {
			dbg_rrset("rrset: add_rr: Could not "
			          "add RDATA to RRSet. (%s)\n",
			          knot_strerror(ret));
			return ret;
		}
	} else {
		assert(!found);
		*deleted_rr = 1; // = need to shallow free rr
	}

	return KNOT_EOK;
}

int knot_rrset_merge_sort(knot_rrset_t *rrset1, const knot_rrset_t *rrset2,
                          int *merged, int *deleted_rrs)
{
	for (uint16_t i = 0; i < rrset2->rdata_count; ++i) {
		int deleted = 0;
		int ret = knot_rrset_add_rr_sort_n(rrset1, rrset2, merged,
		                                   &deleted, i);
		if (ret != KNOT_EOK) {
			return ret;
		}
		*deleted_rrs += deleted ? 1 : 0;
	}

	return KNOT_EOK;
}

bool knot_rrset_is_nsec3rel(const knot_rrset_t *rr)
{
	assert(rr != NULL);

	/* Is NSEC3 or non-empty RRSIG covering NSEC3. */
	return ((knot_rrset_type(rr) == KNOT_RRTYPE_NSEC3)
	        || (knot_rrset_type(rr) == KNOT_RRTYPE_RRSIG
	            && knot_rrset_rdata_rrsig_type_covered(rr)
	            == KNOT_RRTYPE_NSEC3));
}

/*----------------------------------------------------------------------------*/

const knot_dname_t *knot_rrset_rdata_cname_name(const knot_rrset_t *rrset)
{
	if (rrset == NULL) {
		return NULL;
	}

	knot_dname_t *dname;
	memcpy(&dname, rrset->rdata, sizeof(knot_dname_t *));
	return dname;
}

const knot_dname_t *knot_rrset_rdata_dname_target(const knot_rrset_t *rrset)
{
	if (rrset == NULL) {
		return NULL;
	}
	knot_dname_t *dname;
	memcpy(&dname, rrset->rdata, sizeof(knot_dname_t *));
	return dname;
}

const knot_dname_t *knot_rrset_rdata_soa_primary_ns(const knot_rrset_t *rrset)
{
	if (rrset == NULL) {
		return NULL;
	}
	knot_dname_t *dname;
	memcpy(&dname, rrset->rdata, sizeof(knot_dname_t *));
	return dname;
}

const knot_dname_t *knot_rrset_rdata_soa_mailbox(const knot_rrset_t *rrset)
{
	if (rrset == NULL) {
		return NULL;
	}
	knot_dname_t *dname;
	memcpy(&dname, rrset->rdata + sizeof(knot_dname_t *),
	       sizeof(knot_dname_t *));
	return dname;
}

const knot_dname_t *knot_rrset_rdata_rp_first_dname(const knot_rrset_t *rrset,
                                                    size_t pos)
{
	if (rrset == NULL || pos >= rrset->rdata_count) {
		return NULL;
	}

	knot_dname_t *dname;
	memcpy(&dname, knot_rrset_get_rdata(rrset, pos), sizeof(knot_dname_t *));
	return dname;
}

const knot_dname_t *knot_rrset_rdata_rp_second_dname(const knot_rrset_t *rrset,
                                                     size_t pos)
{
	if (rrset == NULL || pos >= rrset->rdata_count) {
		return NULL;
	}

	knot_dname_t *dname;
	memcpy(&dname, knot_rrset_get_rdata(rrset, pos) + sizeof(knot_dname_t *),
	       sizeof(knot_dname_t *));
	return dname;
}

const knot_dname_t *knot_rrset_rdata_minfo_first_dname(const knot_rrset_t *rrset,
                                                       size_t pos)
{
	return knot_rrset_rdata_rp_first_dname(rrset, pos);
}

const knot_dname_t *knot_rrset_rdata_minfo_second_dname(const knot_rrset_t *rrset,
                                                        size_t pos)
{
	return knot_rrset_rdata_rp_second_dname(rrset, pos);
}

uint32_t knot_rrset_rdata_soa_serial(const knot_rrset_t *rrset)
{
	if (rrset == NULL) {
		return 0;
	}

	return knot_wire_read_u32(rrset->rdata + sizeof(knot_dname_t *) * 2);
}

/*---------------------------------------------------------------------------*/

void knot_rrset_rdata_soa_serial_set(knot_rrset_t *rrset, uint32_t serial)
{
	if (rrset == NULL) {
		return;
	}

	// the number is in network byte order, transform it
	knot_wire_write_u32(rrset->rdata + sizeof(knot_dname_t *) * 2,
	                    serial);
}

/*---------------------------------------------------------------------------*/

uint32_t knot_rrset_rdata_soa_refresh(const knot_rrset_t *rrset)
{
	if (rrset == NULL) {
		return 0;
	}

	return knot_wire_read_u32(rrset->rdata +
	                          sizeof(knot_dname_t *) * 2 + 4);
}

/*---------------------------------------------------------------------------*/


uint32_t knot_rrset_rdata_soa_retry(const knot_rrset_t *rrset)
{
	if (rrset == NULL) {
		return 0;
	}

	return knot_wire_read_u32(rrset->rdata +
	                          sizeof(knot_dname_t *) * 2 + 8);
}

/*---------------------------------------------------------------------------*/

uint32_t knot_rrset_rdata_soa_expire(const knot_rrset_t *rrset)
{
	if (rrset == NULL) {
		return 0;
	}

	return knot_wire_read_u32(rrset->rdata +
	                          sizeof(knot_dname_t *) * 2 + 12);
}

/*---------------------------------------------------------------------------*/

uint32_t knot_rrset_rdata_soa_minimum(const knot_rrset_t *rrset)
{
	if (rrset == NULL) {
		return 0;
	}

	return knot_wire_read_u32(rrset->rdata +
	                          sizeof(knot_dname_t *) * 2 + 16);
}

/*---------------------------------------------------------------------------*/

uint16_t knot_rrset_rdata_rrsig_type_covered(const knot_rrset_t *rrset)
{
	if (rrset == NULL) {
		return 0;
	}

	return knot_wire_read_u16(rrset->rdata);
}

uint8_t knot_rrset_rdata_rrsig_algorithm(const knot_rrset_t *rrset,
                                         size_t rr_pos)
{
	if (rrset == NULL || rr_pos >= rrset->rdata_count) {
		return 0;
	}

	return *(knot_rrset_get_rdata(rrset, rr_pos) + 2);
}

uint8_t knot_rrset_rdata_rrsig_labels(const knot_rrset_t *rrset,
                                      size_t rr_pos)

{
	if (rrset == NULL || rr_pos >= rrset->rdata_count) {
		return 0;
	}

	return *(knot_rrset_get_rdata(rrset, rr_pos) + 3);
}

uint32_t knot_rrset_rdata_rrsig_original_ttl(const knot_rrset_t *rrset,
                                             size_t rr_pos)
{
	if (rrset == NULL || rr_pos >= rrset->rdata_count) {
		return 0;
	}

	return knot_wire_read_u32(knot_rrset_get_rdata(rrset, rr_pos) + 4);
}

uint32_t knot_rrset_rdata_rrsig_sig_expiration(const knot_rrset_t *rrset,
                                               size_t rr_pos)
{
	if (rrset == NULL || rr_pos >= rrset->rdata_count) {
		return 0;
	}

	return knot_wire_read_u32(knot_rrset_get_rdata(rrset, rr_pos) + 8);
}

uint32_t knot_rrset_rdata_rrsig_sig_inception(const knot_rrset_t *rrset,
                                              size_t rr_pos)
{
	if (rrset == NULL || rr_pos >= rrset->rdata_count) {
		return 0;
	}

	return knot_wire_read_u32(knot_rrset_get_rdata(rrset, rr_pos) + 12);
}

uint16_t knot_rrset_rdata_rrsig_key_tag(const knot_rrset_t *rrset,
                                        size_t rr_pos)
{
	if (rrset == NULL || rr_pos >= rrset->rdata_count) {
		return 0;
	}

	return knot_wire_read_u16(knot_rrset_get_rdata(rrset, rr_pos) + 16);
}

const knot_dname_t *knot_rrset_rdata_rrsig_signer_name(const knot_rrset_t *rrset,
                                                       size_t rr_pos)
{
	if (rrset == NULL || rr_pos >= rrset->rdata_count) {
		return NULL;
	}

	const knot_dname_t *dname = NULL;
	memcpy(&dname, knot_rrset_get_rdata(rrset, rr_pos) + 18,
	       sizeof(knot_dname_t *));

	return dname;
}

uint16_t knot_rrset_rdata_dnskey_flags(const knot_rrset_t *rrset, size_t rr_pos)
{
	if (rrset == NULL || rr_pos >= rrset->rdata_count) {
		return 0;
	}

	return knot_wire_read_u16(knot_rrset_get_rdata(rrset, rr_pos));
}

uint8_t knot_rrset_rdata_dnskey_proto(const knot_rrset_t *rrset, size_t rr_pos)
{
	if (rrset == NULL || rr_pos >= rrset->rdata_count) {
		return 0;
	}

	return *(knot_rrset_get_rdata(rrset, rr_pos) + 2);
}

uint8_t knot_rrset_rdata_dnskey_alg(const knot_rrset_t *rrset, size_t rr_pos)
{
	if (rrset == NULL || rr_pos >= rrset->rdata_count) {
		return 0;
	}

	return *(knot_rrset_get_rdata(rrset, rr_pos) + 3);
}

void knot_rrset_rdata_dnskey_key(const knot_rrset_t *rrset, size_t rr_pos,
                                 uint8_t **key, uint16_t *key_size)
{
	if (rrset == NULL || rr_pos >= rrset->rdata_count) {
		return;
	}

	*key = knot_rrset_get_rdata(rrset, rr_pos) + 4;
	*key_size = rrset_rdata_item_size(rrset, rr_pos) - 4;
}

const knot_dname_t *knot_rrset_rdata_nsec_next(const knot_rrset_t *rrset,
                                               size_t rr_pos)
{
	if (rrset == NULL) {
		return NULL;
	}

	const knot_dname_t *dname;
	memcpy(&dname, rrset_rdata_pointer(rrset, rr_pos),
	       sizeof(knot_dname_t *));
	return dname;
}

void knot_rrset_rdata_nsec_bitmap(const knot_rrset_t *rrset, size_t rr_pos,
                                  uint8_t **bitmap, uint16_t *size)
{
	if (rrset == NULL || rr_pos >= rrset->rdata_count) {
		return;
	}

	*bitmap = knot_rrset_get_rdata(rrset, rr_pos) + sizeof(knot_dname_t *);
	*size = rrset_rdata_item_size(rrset, rr_pos) - sizeof(knot_dname_t *);
}

void knot_rrset_rdata_nsec3_bitmap(const knot_rrset_t *rrset, size_t rr_pos,
                                   uint8_t **bitmap, uint16_t *size)
{
	if (rrset == NULL || rr_pos >= rrset->rdata_count) {
		return;
	}

	/* Bitmap is last, skip all the items. */
	size_t offset = 1; //hash alg.
	offset += 1; //flags
	offset += 2; //iterations
	offset += 1; //salt lenght
	offset += knot_rrset_rdata_nsec3_salt_length(rrset, rr_pos); //sal
	uint8_t *next_hashed = NULL;
	uint8_t next_hashed_size = 0;
	knot_rrset_rdata_nsec3_next_hashed(rrset, rr_pos, &next_hashed,
	                                   &next_hashed_size);
	offset += 1; //hash length
	offset += next_hashed_size; //hash
	*bitmap = knot_rrset_get_rdata(rrset, rr_pos) + offset;
	*size = rrset_rdata_item_size(rrset, rr_pos) - offset;
}

/*---------------------------------------------------------------------------*/

uint8_t knot_rrset_rdata_nsec3_algorithm(const knot_rrset_t *rrset,
                                         size_t pos)
{
	if (rrset == NULL || pos >= rrset->rdata_count) {
		return 0;
	}

	return *(rrset_rdata_pointer(rrset, pos));
}

uint8_t knot_rrset_rdata_nsec3_flags(const knot_rrset_t *rrset,
                                     size_t pos)
{
	if (rrset == NULL || pos >= rrset->rdata_count) {
		return 0;
	}

	return *(rrset_rdata_pointer(rrset, pos) + 1);
}

/*---------------------------------------------------------------------------*/

uint16_t knot_rrset_rdata_nsec3_iterations(const knot_rrset_t *rrset,
                                           size_t pos)
{
	if (rrset == NULL || pos >= rrset->rdata_count) {
		return 0;
	}

	return knot_wire_read_u16(rrset_rdata_pointer(rrset, pos) + 2);
}

/*---------------------------------------------------------------------------*/

uint8_t knot_rrset_rdata_nsec3param_flags(const knot_rrset_t *rrset)
{
	if (rrset == NULL) {
		return 0;
	}

	return *(rrset_rdata_pointer(rrset, 0) + 1);
}

/*---------------------------------------------------------------------------*/

uint8_t knot_rrset_rdata_nsec3param_algorithm(const knot_rrset_t *rrset)
{
	if (rrset == NULL) {
		return 0;
	}

	return *(rrset_rdata_pointer(rrset, 0));
}

/*---------------------------------------------------------------------------*/

uint16_t knot_rrset_rdata_nsec3param_iterations(const knot_rrset_t *rrset)
{
	if (rrset == NULL) {
		return 0;
	}

	return knot_wire_read_u16(rrset_rdata_pointer(rrset, 0) + 2);
}

/*---------------------------------------------------------------------------*/

uint8_t knot_rrset_rdata_nsec3param_salt_length(const knot_rrset_t *rrset)
{
	if (rrset == NULL) {
		return 0;
	}

	return *(rrset_rdata_pointer(rrset, 0) + 4);
}

/*---------------------------------------------------------------------------*/

const uint8_t *knot_rrset_rdata_nsec3param_salt(const knot_rrset_t *rrset)
{
	if (rrset == NULL) {
		return NULL;
	}

	return rrset_rdata_pointer(rrset, 0) + 5;
}

/*---------------------------------------------------------------------------*/


uint8_t knot_rrset_rdata_nsec3_salt_length(const knot_rrset_t *rrset,
                                           size_t pos)
{
	if (rrset == NULL || pos >= rrset->rdata_count) {
		return 0;
	}

	return *(rrset_rdata_pointer(rrset, pos) + 4);
}

void knot_rrset_rdata_nsec3_next_hashed(const knot_rrset_t *rrset, size_t pos,
                                        uint8_t **name, uint8_t *name_size)
{
	if (rrset == NULL || pos >= rrset->rdata_count) {
		return;
	}

	uint8_t salt_size = knot_rrset_rdata_nsec3_salt_length(rrset, pos);
	*name_size = *(knot_rrset_get_rdata(rrset, pos) + 4 + salt_size + 1);
	*name = knot_rrset_get_rdata(rrset, pos) + 4 + salt_size + 2;
}

/*---------------------------------------------------------------------------*/

const uint8_t *knot_rrset_rdata_nsec3_salt(const knot_rrset_t *rrset,
                                           size_t pos)
{
	if (rrset == NULL || pos >= rrset->rdata_count) {
		return NULL;
	}

	return rrset_rdata_pointer(rrset, pos) + 5;
}

knot_dname_t **knot_rrset_get_next_rr_dname(const knot_rrset_t *rrset,
                                            knot_dname_t **prev_dname,
                                            size_t rr_pos)
{
	if (rrset == NULL || rr_pos >= rrset->rdata_count) {
		return NULL;
	}

	uint8_t *rdata = rrset_rdata_pointer(rrset, rr_pos);
	if (rrset_type_multiple_dnames(rrset)) {
		if (prev_dname == NULL) {
			/* The very first DNAME. */
			/* [code-review] How do you know the dname is the first
			 * item in the RDATA?
			 */
			return (knot_dname_t **)rdata;
		}
		assert((size_t)prev_dname >= (size_t)rdata);
		if ((size_t)prev_dname - (size_t)rdata == sizeof(knot_dname_t *)) {
			/* No DNAMEs left to return. */
			return NULL;
		} else {
			/* Return second DNAME from RR. */
			assert((size_t)prev_dname == (size_t)rdata);
			return (knot_dname_t **)(rdata + sizeof(knot_dname_t *));
		}
	} else {
		/*
		 * Return DNAME from normal RR, if any.
		 * Find DNAME in blocks. No need to check remainder.
		 */
		if (prev_dname) {
			/* Nothing left to return. */
			return NULL;
		}
		size_t offset = 0;
		const rdata_descriptor_t *desc =
			get_rdata_descriptor(rrset->type);
		for (int i = 0; desc->block_types[i] != KNOT_RDATA_WF_END; ++i) {
			if (descriptor_item_is_dname(desc->block_types[i])) {
				return (knot_dname_t **)(rdata + offset);
			} else if (descriptor_item_is_fixed(desc->block_types[i])) {
				offset += desc->block_types[i];
			} else if (!descriptor_item_is_remainder(desc->block_types[i])) {
				assert(rrset->type == KNOT_RRTYPE_NAPTR);
				offset +=
					rrset_rdata_naptr_bin_chunk_size(rrset,
				                                         rr_pos);
			}
		}
	}

	return NULL;
}

knot_dname_t **knot_rrset_get_next_dname(const knot_rrset_t *rrset,
                                         knot_dname_t **prev_dname)
{
	if (rrset == NULL || rrset->rdata_count == 0) {
		return NULL;
	}

	/* 1) Find in which RR is the given dname. */
	size_t pos = 0;
	int ret = rrset_find_rr_pos_for_pointer(rrset, prev_dname, &pos);
	if (ret != KNOT_EOK) {
		return NULL;
	}

	/* 2) Try to get next dname from the RR. */
	knot_dname_t **next =
		knot_rrset_get_next_rr_dname(rrset, prev_dname, pos);

	/* 3) If not found and there is a next RR to search in, try it. */
	if (next == NULL && pos < rrset->rdata_count - 1) {
		// prev_dname = NULL because in this RR we haven't searched yet
		next = knot_rrset_get_next_rr_dname(rrset, NULL, pos + 1);
	}

	return next;
}

void knot_rrset_dump(const knot_rrset_t *rrset)
{
dbg_rrset_exec_detail(
	if (rrset == NULL) {
		return;
	}

	dbg_rrset_detail("      ------- RRSET -------\n");

	char *name = knot_dname_to_str(rrset->owner);
	dbg_rrset_detail("  owner: %s\n", name);
	free(name);
	dbg_rrset_detail("  type: %u\n", rrset->type);
	dbg_rrset_detail("  class: %d\n",  rrset->rclass);
	dbg_rrset_detail("  ttl: %d\n", rrset->ttl);
	dbg_rrset_detail("  RDATA count: %d\n", rrset->rdata_count);

	dbg_rrset_detail("  RRSIGs:\n");
	if (rrset->rrsigs != NULL) {
	        knot_rrset_dump(rrset->rrsigs);
	} else {
	        dbg_rrset_detail("  none\n");
	}

	dbg_rrset_detail("RDATA indices (total=%d):\n",
	        rrset_rdata_size_total(rrset));

	for (uint16_t i = 0; i < rrset->rdata_count; i++) {
		dbg_rrset_detail("%d=%d ", i, rrset_rdata_offset(rrset, i));
	}
	dbg_rrset_detail("\n");

	if (knot_rrset_rdata_rr_count(rrset) == 0) {
		dbg_rrset_detail("NO RDATA\n");
	}

	for (uint16_t i = 0; i < knot_rrset_rdata_rr_count(rrset); i++) {
		knot_rrset_rdata_dump(rrset, i);
	}
);
}

uint64_t rrset_binary_size(const knot_rrset_t *rrset)
{
	if (rrset == NULL || rrset->rdata_count == 0) {
		return 0;
	}
	uint64_t size = sizeof(uint64_t) + // size at the beginning
	              knot_dname_size(knot_rrset_owner(rrset)) + // owner data
	              sizeof(uint16_t) + // type
	              sizeof(uint16_t) + // class
	              sizeof(uint32_t) + // ttl
	              sizeof(uint16_t) +  //RR count
	              sizeof(uint32_t) * rrset->rdata_count; // RR indices
	for (uint16_t i = 0; i < rrset->rdata_count; i++) {
		/* Space to store length of one RR. */
		size += sizeof(uint32_t);
		/* Actual data. */
		size += rrset_binary_size_one(rrset, i);
	}

	return size;
}

int rrset_serialize(const knot_rrset_t *rrset, uint8_t *stream, size_t *size)
{
	if (rrset == NULL || rrset->rdata_count == 0) {
		return KNOT_EINVAL;
	}

	uint64_t rrset_length = rrset_binary_size(rrset);
	dbg_rrset_detail("rr: serialize: Binary size=%"PRIu64"\n", rrset_length);
	memcpy(stream, &rrset_length, sizeof(uint64_t));

	size_t offset = sizeof(uint64_t);
	/* Save RR indices. Size first. */
	memcpy(stream + offset, &rrset->rdata_count, sizeof(uint16_t));
	offset += sizeof(uint16_t);
	memcpy(stream + offset, rrset->rdata_indices,
	       rrset->rdata_count * sizeof(uint32_t));
	offset += sizeof(uint32_t) * rrset->rdata_count;
	/* Save owner. */
	offset += knot_dname_to_wire(stream + offset, rrset->owner, rrset_length - offset);

	/* Save static data. */
	memcpy(stream + offset, &rrset->type, sizeof(uint16_t));
	offset += sizeof(uint16_t);
	memcpy(stream + offset, &rrset->rclass, sizeof(uint16_t));
	offset += sizeof(uint16_t);
	memcpy(stream + offset, &rrset->ttl, sizeof(uint32_t));
	offset += sizeof(uint32_t);

	/* Copy RDATA. */
	for (uint16_t i = 0; i < rrset->rdata_count; i++) {
		size_t size_one = 0;
		/* This cannot fail, if it does, RDATA are malformed. TODO */
		/* TODO this can be written later. */
		uint32_t rr_size = rrset_binary_size_one(rrset, i);
		dbg_rrset_detail("rr: serialize: RR index=%d size=%d\n",
		                 i, rr_size);
		memcpy(stream + offset, &rr_size, sizeof(uint32_t));
		offset += sizeof(uint32_t);
		rrset_serialize_rr(rrset, i, stream + offset, &size_one);
		assert(size_one == rr_size);
		offset += size_one;
	}

	*size = offset;
	assert(*size == rrset_length);
	dbg_rrset_detail("rr: serialize: RRSet serialized, size=%zu\n", *size);
	return KNOT_EOK;
}

int rrset_serialize_alloc(const knot_rrset_t *rrset, uint8_t **stream,
                          size_t *size)
{
	/* Get the binary size. */
	*size = rrset_binary_size(rrset);
	if (*size == 0) {
		/* Nothing to serialize. */
		dbg_rrset("rrset: serialize alloc: No data to serialize.\n");
		return KNOT_EINVAL;
	}

	/* Prepare memory. */
	*stream = malloc(*size);
	if (*stream == NULL) {
		return KNOT_ENOMEM;
	}

	return rrset_serialize(rrset, *stream, size);
}

int rrset_deserialize(uint8_t *stream, size_t *stream_size,
                      knot_rrset_t **rrset)
{
	if (sizeof(uint64_t) > *stream_size) {
		dbg_rrset("rr: deserialize: No space for length.\n");
		return KNOT_ESPACE;
	}
	uint64_t rrset_length = 0;
	memcpy(&rrset_length, stream, sizeof(uint64_t));
	if (rrset_length > *stream_size) {
		dbg_rrset("rr: deserialize: No space for whole RRSet. "
		          "(given=%zu needed=%"PRIu64")\n", *stream_size,
		          rrset_length);
		return KNOT_ESPACE;
	}

	size_t offset = sizeof(uint64_t);
	uint16_t rdata_count = 0;
	memcpy(&rdata_count, stream + offset, sizeof(uint16_t));
	offset += sizeof(uint16_t);
	uint32_t *rdata_indices = xmalloc(rdata_count * sizeof(uint32_t));
	memcpy(rdata_indices, stream + offset,
	       rdata_count * sizeof(uint32_t));
	offset += rdata_count * sizeof(uint32_t);
	/* Read owner from the stream. */
	unsigned owner_size = knot_dname_size(stream + offset);
	knot_dname_t *owner = knot_dname_copy_part(stream + offset, owner_size);
	assert(owner);
	offset += owner_size;
	/* Read type. */
	uint16_t type = 0;
	memcpy(&type, stream + offset, sizeof(uint16_t));
	offset += sizeof(uint16_t);
	/* Read class. */
	uint16_t rclass = 0;
	memcpy(&rclass, stream + offset, sizeof(uint16_t));
	offset += sizeof(uint16_t);
	/* Read TTL. */
	uint32_t ttl = 0;
	memcpy(&ttl, stream + offset, sizeof(uint32_t));
	offset += sizeof(uint32_t);

	/* Create new RRSet. */
	*rrset = knot_rrset_new(owner, type, rclass, ttl);
	if (*rrset == NULL) {
		knot_dname_free(&owner);
		return KNOT_ENOMEM;
	}

	(*rrset)->rdata_indices = rdata_indices;
	(*rrset)->rdata_count = rdata_count;

	(*rrset)->rdata = xmalloc(rdata_indices[rdata_count - 1]);
	memset((*rrset)->rdata, 0, rdata_indices[rdata_count - 1]);
	/* Read RRs. */
	for (uint16_t i = 0; i < (*rrset)->rdata_count; i++) {
		/*
		 * There's always size of rdata in the beginning.
		 * Needed because of remainders.
		 */
		uint32_t rdata_size = 0;
		memcpy(&rdata_size, stream + offset, sizeof(uint32_t));
		offset += sizeof(uint32_t);
		size_t read = 0;
		int ret = rrset_deserialize_rr((*rrset), i, stream + offset,
		                               rdata_size, &read);
		if (ret != KNOT_EOK) {
			free((*rrset)->rdata);
			free(rdata_indices);
			return ret;
		}
		/* TODO handle malformations. */
		dbg_rrset_detail("rr: deserialaze: RR read size=%zu,"
		                 "actual=%"PRIu32"\n", read, rdata_size);
		assert(read == rdata_size);
		offset += read;
	}

dbg_rrset_exec_detail(
	dbg_rrset_detail("RRSet deserialized:\n");
	knot_rrset_dump(*rrset);
);
	*stream_size = *stream_size - offset;

	return KNOT_EOK;
}

const knot_dname_t *knot_rrset_rdata_ns_name(const knot_rrset_t *rrset,
                                             size_t rdata_pos)
{
	if (rrset == NULL) {
		return NULL;
	}

	const knot_dname_t *dname;
	memcpy(&dname, rrset_rdata_pointer(rrset, rdata_pos),
	       sizeof(knot_dname_t *));
	return dname;
}

const knot_dname_t *knot_rrset_rdata_mx_name(const knot_rrset_t *rrset,
                                             size_t rdata_pos)
{
	if (rrset == NULL) {
		return NULL;
	}

	knot_dname_t *dname;
	memcpy(&dname, rrset_rdata_pointer(rrset, rdata_pos) + 2,
	       sizeof(knot_dname_t *));
	return dname;
}

const knot_dname_t *knot_rrset_rdata_srv_name(const knot_rrset_t *rrset,
                                              size_t rdata_pos)
{
	if (rrset == NULL) {
		return NULL;
	}

	knot_dname_t *dname;
	memcpy(&dname, rrset_rdata_pointer(rrset, rdata_pos) + 6,
	       sizeof(knot_dname_t *));
	return dname;
}

const knot_dname_t *knot_rrset_rdata_name(const knot_rrset_t *rrset,
                                          size_t rdata_pos)
{
	if (rrset == NULL || rrset->rdata_count <= rdata_pos) {
		return NULL;
	}

	switch (rrset->type) {
		case KNOT_RRTYPE_NS:
			return knot_rrset_rdata_ns_name(rrset, rdata_pos);
		case KNOT_RRTYPE_MX:
			return knot_rrset_rdata_mx_name(rrset, rdata_pos);
		case KNOT_RRTYPE_SRV:
			return knot_rrset_rdata_srv_name(rrset, rdata_pos);
		case KNOT_RRTYPE_CNAME:
			return knot_rrset_rdata_cname_name(rrset);
	}

	return NULL;
}

int knot_rrset_find_rr_pos(const knot_rrset_t *rr_search_in,
                           const knot_rrset_t *rr_reference, size_t pos,
                           size_t *pos_out)
{
	int found = 0;
	for (uint16_t i = 0; i < rr_search_in->rdata_count && !found; ++i) {
		if (rrset_rdata_compare_one(rr_search_in,
		                            rr_reference, i, pos) == 0) {
			*pos_out = i;
			found = 1;
		}
	}

	return found ? KNOT_EOK : KNOT_ENOENT;
}

static int knot_rrset_remove_rr(knot_rrset_t *rrset,
                                const knot_rrset_t *rr_from, size_t rdata_pos)
{
	/*
	 * Position in first and second rrset can differ, we have
	 * to search for position first.
	 */
	size_t pos_to_remove = 0;
	int ret = knot_rrset_find_rr_pos(rrset, rr_from, rdata_pos,
	                                 &pos_to_remove);
	if (ret == KNOT_EOK) {
		/* Position found, can be removed. */
		dbg_rrset_detail("rr: remove_rr: Counter position found=%zu\n",
		                 pos_to_remove);
		assert(pos_to_remove < rrset->rdata_count);
		ret = knot_rrset_remove_rdata_pos(rrset, pos_to_remove);
		if (ret != KNOT_EOK) {
			dbg_rrset("Cannot remove RDATA from RRSet (%s).\n",
			          knot_strerror(ret));
			return ret;
		}
	} else {
		dbg_rrset_verb("rr: remove_rr: RDATA not found (%s).\n",
		               knot_strerror(ret));
		return ret;
	}

	return KNOT_EOK;
}

static int knot_rrset_rdata_reset(knot_rrset_t *rrset)
{
	if (rrset == NULL) {
		return KNOT_EINVAL;
	}

	rrset->rdata = NULL;
	rrset->rdata_indices = NULL;
	rrset->rdata_count = 0;

	return KNOT_EOK;
}

int rrset_rr_dnames_apply(knot_rrset_t *rrset, size_t rdata_pos,
                          int (*func)(knot_dname_t **, void *), void *data)
{
	if (rrset == NULL || rdata_pos >= rrset->rdata_count || func == NULL) {
		return KNOT_EINVAL;
	}


	knot_dname_t **dname = NULL;
	while ((dname = knot_rrset_get_next_rr_dname(rrset, dname,
	                                             rdata_pos))) {
		assert(dname && *dname);
		int ret = func(dname, data);
		if (ret != KNOT_EOK) {
			dbg_rrset("rr: rr_dnames_apply: Function could not be"
			          "applied (%s).\n", knot_strerror(ret));
			return ret;
		}
	}

	return KNOT_EOK;
}

int rrset_dnames_apply(knot_rrset_t *rrset, int (*func)(knot_dname_t **, void *),
                       void *data)
{
	if (rrset == NULL || rrset->rdata_count == 0 || func == NULL) {
		return KNOT_EINVAL;
	}

	for (uint16_t i = 0; i < rrset->rdata_count; ++i) {
		int ret = rrset_rr_dnames_apply(rrset, i, func, data);
		if (ret != KNOT_EOK) {
			return ret;
		}
	}

	return KNOT_EOK;
}

int knot_rrset_add_rr_from_rrset(knot_rrset_t *dest, const knot_rrset_t *source,
                                 size_t rdata_pos)
{
	if (dest == NULL || source == NULL ||
	    rdata_pos >= source->rdata_count) {
		return KNOT_EINVAL;
	}

	/* Get size of RDATA to be copied. */
	uint16_t item_size = rrset_rdata_item_size(source, rdata_pos);
	/* Reserve space in dest RRSet. */
	uint8_t *rdata = knot_rrset_create_rdata(dest, item_size);
	if (rdata == NULL) {
		dbg_rrset("rr: add_rr_from_rrset: Could not create RDATA.\n");
		return KNOT_ERROR;
	}

	/* Copy actual data. */
	memcpy(rdata, rrset_rdata_pointer(source, rdata_pos), item_size);

	/* Retain DNAMEs inside RDATA. */
	int ret = rrset_rr_dnames_apply((knot_rrset_t *)source, rdata_pos,
	                                rrset_retain_dnames_in_rr, NULL);
	if (ret != KNOT_EOK) {
		dbg_rrset("rr: add_rr_from_rrset: Could not retain DNAMEs"
		          " in RR (%s).\n", knot_strerror(ret));
		return ret;
	}

	return KNOT_EOK;
}

int knot_rrset_remove_rr_using_rrset(knot_rrset_t *from,
                                     const knot_rrset_t *what,
                                     knot_rrset_t **rr_deleted, int ddns_check)
{
	/* [code-review] Missing parameter checks. */

	knot_rrset_t *return_rr = NULL;
	int ret = knot_rrset_shallow_copy(what, &return_rr);
	if (ret != KNOT_EOK) {
		dbg_rrset("remove_rr_using_rrset: Could not copy RRSet (%s).\n",
		          knot_strerror(ret));
		return ret;
	}
	/* Reset RDATA of returned RRSet. */
	knot_rrset_rdata_reset(return_rr);
	return_rr->rrsigs = NULL;

	for (uint16_t i = 0; i < what->rdata_count; ++i) {
		/*
		 * DDNS special handling - last apex NS should remain in the
		 * zone.
		 *
		 * TODO: this is not correct, the last NS from the 'what' RRSet
		 * may not even be in the zone.
		 */
		//TODO REVIEW LS : relevant?
		/* [code-review] Hm, it seems OK, but the variable should be
		 *               documented, maybe even named differently.
		 *               Setting it to 1 means: 'leave the last RR in
		 *               the RRSet'. Deciding whether to leave the last
		 *               there is on the caller. Thus the assert() is
		 *               wrong (it MAY be used in other cases).
		 *               Also there can be just break; instead of the
		 *               parameter setting and return.
		 */
		if (ddns_check && i == what->rdata_count - 1) {
			assert(knot_rrset_type(from) == KNOT_RRTYPE_NS);
			*rr_deleted = return_rr;
			return KNOT_EOK;
		}

		ret = knot_rrset_remove_rr(from, what, i);
		if (ret == KNOT_EOK) {
			/* RR was removed, can be added to 'return' RRSet. */
			ret = knot_rrset_add_rr_from_rrset(return_rr, what, i);
			if (ret != KNOT_EOK) {
				knot_rrset_deep_free(&return_rr, 0, 0);
				dbg_xfrin("xfr: Could not add RR (%s).\n",
				          knot_strerror(ret));
				return ret;
			}
			dbg_rrset_detail("rrset: remove_rr_using_rrset: "
			                 "Successfuly removed and returned this RR:\n");
			knot_rrset_rdata_dump(return_rr, return_rr->rdata_count - 1);
		} else if (ret != KNOT_ENOENT) {
			/* NOENT is OK, but other errors are not. */
			dbg_rrset("rrset: remove_using_rrset: "
			          "RRSet removal failed (%s).\n",
			          knot_strerror(ret));
			knot_rrset_deep_free(&return_rr, 0, 0);
			return ret;
		}
	}

	*rr_deleted = return_rr;
	return KNOT_EOK;
}

int knot_rrset_remove_rr_using_rrset_del(knot_rrset_t *from,
                                         const knot_rrset_t *what)
{
	knot_rrset_t *rr_removed = NULL;
	int ret = knot_rrset_remove_rr_using_rrset(from, what, &rr_removed, 0);
	knot_rrset_deep_free(&rr_removed, 1, 1);
	return ret;
	for (uint16_t i = 0; i < what->rdata_count; ++i) {
		int ret = knot_rrset_remove_rr(from, what, i);
		if (ret != KNOT_ENOENT || ret != KNOT_EOK) {
			/* NOENT is OK, but other errors are not. */
			dbg_rrset("rrset: remove_rr_using_rrset: "
			          "RRSet removal failed (%s).\n",
			          knot_strerror(ret));
			return ret;
		}
	}

	return KNOT_EOK;
}

void knot_rrset_set_class(knot_rrset_t *rrset, uint16_t rclass)
{
	if (!rrset) {
		return;
	}

	rrset->rclass = rclass;
}

int knot_rrset_ds_check(const knot_rrset_t *rrset)
{
	// Check if the legth of the digest corresponds to the proper size of
	// the digest according to the given algorithm
	for (uint16_t i = 0; i < rrset->rdata_count; ++i) {
		/* 4 bytes before actual digest. */
		if (rrset_rdata_item_size(rrset, i) < 4) {
			/* Not even keytag, alg and alg type. */
			return KNOT_EMALF;
		}
		uint16_t len = rrset_rdata_item_size(rrset, i) - 4;
		uint8_t type = *(rrset_rdata_pointer(rrset, i) + 3);
		if (type == 0 || len == 0) {
			return KNOT_EINVAL;
		} else if (len != knot_ds_digest_length(type)) {
			return KNOT_EDSDIGESTLEN;
		}
	}
	return KNOT_EOK;
}<|MERGE_RESOLUTION|>--- conflicted
+++ resolved
@@ -1160,9 +1160,6 @@
 	return KNOT_EOK;
 }
 
-<<<<<<< HEAD
-/*----------------------------------------------------------------------------*/
-
 int knot_rrset_to_wire_one(const knot_rrset_t *rrset, uint16_t rr_number,
                            uint8_t *wire, size_t max_size, size_t *outsize,
                            void *compr)
@@ -1175,10 +1172,6 @@
 					    outsize, (knot_compr_t *)compr);
 }
 
-/*----------------------------------------------------------------------------*/
-
-=======
->>>>>>> fd350ea1
 int knot_rrset_rdata_from_wire_one(knot_rrset_t *rrset,
                                    const uint8_t *wire, size_t *pos,
                                    size_t total_size, size_t rdlength)
