/*  Copyright (C) 2019 CZ.NIC, z.s.p.o. <knot-dns@labs.nic.cz>

    This program is free software: you can redistribute it and/or modify
    it under the terms of the GNU General Public License as published by
    the Free Software Foundation, either version 3 of the License, or
    (at your option) any later version.

    This program is distributed in the hope that it will be useful,
    but WITHOUT ANY WARRANTY; without even the implied warranty of
    MERCHANTABILITY or FITNESS FOR A PARTICULAR PURPOSE.  See the
    GNU General Public License for more details.

    You should have received a copy of the GNU General Public License
    along with this program.  If not, see <https://www.gnu.org/licenses/>.
 */

#include <arpa/inet.h>
#include <locale.h>
#include <stdio.h>
#include <string.h>
#include <stdlib.h>

#include "utils/kdig/kdig_params.h"
#include "utils/common/cert.h"
#include "utils/common/hex.h"
#include "utils/common/msg.h"
#include "utils/common/params.h"
#include "utils/common/resolv.h"
#include "libknot/descriptor.h"
#include "libknot/libknot.h"
#include "contrib/base64.h"
#include "contrib/sockaddr.h"
#include "contrib/string.h"
#include "contrib/strtonum.h"
#include "contrib/ucw/lists.h"
#include "libdnssec/error.h"
#include "libdnssec/random.h"

#define PROGRAM_NAME "kdig"

#define DEFAULT_RETRIES_DIG	2
#define DEFAULT_TIMEOUT_DIG	5
#define DEFAULT_ALIGNMENT_SIZE	128

static const flags_t DEFAULT_FLAGS_DIG = {
	.aa_flag = false,
	.tc_flag = false,
	.rd_flag = true,
	.ra_flag = false,
	.z_flag  = false,
	.ad_flag = false,
	.cd_flag = false,
	.do_flag = false
};

static const style_t DEFAULT_STYLE_DIG = {
	.format = FORMAT_FULL,
	.style = {
		.wrap = false,
		.show_class = true,
		.show_ttl = true,
		.verbose = false,
		.original_ttl = false,
		.empty_ttl = false,
		.human_ttl = false,
		.human_tmstamp = true,
		.generic = false,
		.ascii_to_idn = name_to_idn
	},
	.show_query = false,
	.show_header = true,
	.show_section = true,
	.show_edns = true,
	.show_question = true,
	.show_answer = true,
	.show_authority = true,
	.show_additional = true,
	.show_tsig = true,
	.show_footer = true
};

static int opt_multiline(const char *arg, void *query)
{
	query_t *q = query;

	q->style.style.wrap = true;
	q->style.format = FORMAT_FULL;
	q->style.show_header = true;
	q->style.show_edns = true;
	q->style.show_footer = true;
	q->style.style.verbose = true;

	return KNOT_EOK;
}

static int opt_nomultiline(const char *arg, void *query)
{
	query_t *q = query;

	q->style.style.wrap = false;

	return KNOT_EOK;
}

static int opt_short(const char *arg, void *query)
{
	query_t *q = query;

	q->style.format = FORMAT_DIG;
	q->style.show_header = false;
	q->style.show_edns = false;
	q->style.show_footer = false;

	return KNOT_EOK;
}

static int opt_noshort(const char *arg, void *query)
{
	query_t *q = query;

	q->style.format = FORMAT_FULL;

	return KNOT_EOK;
}

static int opt_generic(const char *arg, void *query)
{
	query_t *q = query;

	q->style.style.generic = true;

	return KNOT_EOK;
}

static int opt_nogeneric(const char *arg, void *query)
{
	query_t *q = query;

	q->style.style.generic = false;

	return KNOT_EOK;
}

static int opt_aaflag(const char *arg, void *query)
{
	query_t *q = query;

	q->flags.aa_flag = true;

	return KNOT_EOK;
}

static int opt_noaaflag(const char *arg, void *query)
{
	query_t *q = query;

	q->flags.aa_flag = false;

	return KNOT_EOK;
}

static int opt_tcflag(const char *arg, void *query)
{
	query_t *q = query;

	q->flags.tc_flag = true;

	return KNOT_EOK;
}

static int opt_notcflag(const char *arg, void *query)
{
	query_t *q = query;

	q->flags.tc_flag = false;

	return KNOT_EOK;
}

static int opt_rdflag(const char *arg, void *query)
{
	query_t *q = query;

	q->flags.rd_flag = true;

	return KNOT_EOK;
}

static int opt_nordflag(const char *arg, void *query)
{
	query_t *q = query;

	q->flags.rd_flag = false;

	return KNOT_EOK;
}

static int opt_raflag(const char *arg, void *query)
{
	query_t *q = query;

	q->flags.ra_flag = true;

	return KNOT_EOK;
}

static int opt_noraflag(const char *arg, void *query)
{
	query_t *q = query;

	q->flags.ra_flag = false;

	return KNOT_EOK;
}

static int opt_zflag(const char *arg, void *query)
{
	query_t *q = query;

	q->flags.z_flag = true;

	return KNOT_EOK;
}

static int opt_nozflag(const char *arg, void *query)
{
	query_t *q = query;

	q->flags.z_flag = false;

	return KNOT_EOK;
}

static int opt_adflag(const char *arg, void *query)
{
	query_t *q = query;

	q->flags.ad_flag = true;

	return KNOT_EOK;
}

static int opt_noadflag(const char *arg, void *query)
{
	query_t *q = query;

	q->flags.ad_flag = false;

	return KNOT_EOK;
}

static int opt_cdflag(const char *arg, void *query)
{
	query_t *q = query;

	q->flags.cd_flag = true;

	return KNOT_EOK;
}

static int opt_nocdflag(const char *arg, void *query)
{
	query_t *q = query;

	q->flags.cd_flag = false;

	return KNOT_EOK;
}

static int opt_doflag(const char *arg, void *query)
{
	query_t *q = query;

	q->flags.do_flag = true;

	return KNOT_EOK;
}

static int opt_nodoflag(const char *arg, void *query)
{
	query_t *q = query;

	q->flags.do_flag = false;

	return KNOT_EOK;
}

static int opt_all(const char *arg, void *query)
{
	query_t *q = query;

	q->style.show_header = true;
	q->style.show_edns = true;
	q->style.show_question = true;
	q->style.show_answer = true;
	q->style.show_authority = true;
	q->style.show_additional = true;
	q->style.show_tsig = true;
	q->style.show_footer = true;

	return KNOT_EOK;
}

static int opt_noall(const char *arg, void *query)
{
	query_t *q = query;

	q->style.show_header = false;
	q->style.show_edns = false;
	q->style.show_query = false;
	q->style.show_question = false;
	q->style.show_answer = false;
	q->style.show_authority = false;
	q->style.show_additional = false;
	q->style.show_tsig = false;
	q->style.show_footer = false;

	return KNOT_EOK;
}

static int opt_qr(const char *arg, void *query)
{
	query_t *q = query;

	q->style.show_query = true;

	return KNOT_EOK;
}

static int opt_noqr(const char *arg, void *query)
{
	query_t *q = query;

	q->style.show_query = false;

	return KNOT_EOK;
}

static int opt_header(const char *arg, void *query)
{
	query_t *q = query;

	q->style.show_header = true;

	return KNOT_EOK;
}

static int opt_noheader(const char *arg, void *query)
{
	query_t *q = query;

	q->style.show_header = false;

	return KNOT_EOK;
}

static int opt_comments(const char *arg, void *query)
{
	query_t *q = query;

	q->style.show_section = true;

	return KNOT_EOK;
}

static int opt_nocomments(const char *arg, void *query)
{
	query_t *q = query;

	q->style.show_section = false;

	return KNOT_EOK;
}

static int opt_opt(const char *arg, void *query)
{
	query_t *q = query;

	q->style.show_edns = true;

	return KNOT_EOK;
}

static int opt_noopt(const char *arg, void *query)
{
	query_t *q = query;

	q->style.show_edns = false;

	return KNOT_EOK;
}

static int opt_question(const char *arg, void *query)
{
	query_t *q = query;

	q->style.show_question = true;

	return KNOT_EOK;
}

static int opt_noquestion(const char *arg, void *query)
{
	query_t *q = query;

	q->style.show_question = false;

	return KNOT_EOK;
}

static int opt_answer(const char *arg, void *query)
{
	query_t *q = query;

	q->style.show_answer = true;

	return KNOT_EOK;
}

static int opt_noanswer(const char *arg, void *query)
{
	query_t *q = query;

	q->style.show_answer = false;

	return KNOT_EOK;
}

static int opt_authority(const char *arg, void *query)
{
	query_t *q = query;

	q->style.show_authority = true;

	return KNOT_EOK;
}

static int opt_noauthority(const char *arg, void *query)
{
	query_t *q = query;

	q->style.show_authority = false;

	return KNOT_EOK;
}

static int opt_additional(const char *arg, void *query)
{
	query_t *q = query;

	q->style.show_additional = true;

	return KNOT_EOK;
}

static int opt_noadditional(const char *arg, void *query)
{
	query_t *q = query;

	q->style.show_additional = false;
	q->style.show_edns = false;
	q->style.show_tsig = false;

	return KNOT_EOK;
}

static int opt_tsig(const char *arg, void *query)
{
	query_t *q = query;

	q->style.show_tsig = true;

	return KNOT_EOK;
}

static int opt_notsig(const char *arg, void *query)
{
	query_t *q = query;

	q->style.show_tsig = false;

	return KNOT_EOK;
}

static int opt_stats(const char *arg, void *query)
{
	query_t *q = query;

	q->style.show_footer = true;

	return KNOT_EOK;
}

static int opt_nostats(const char *arg, void *query)
{
	query_t *q = query;

	q->style.show_footer = false;

	return KNOT_EOK;
}

static int opt_class(const char *arg, void *query)
{
	query_t *q = query;

	q->style.style.show_class = true;

	return KNOT_EOK;
}

static int opt_noclass(const char *arg, void *query)
{
	query_t *q = query;

	q->style.style.show_class = false;

	return KNOT_EOK;
}

static int opt_ttl(const char *arg, void *query)
{
	query_t *q = query;

	q->style.style.show_ttl = true;

	return KNOT_EOK;
}

static int opt_nottl(const char *arg, void *query)
{
	query_t *q = query;

	q->style.style.show_ttl = false;

	return KNOT_EOK;
}

static int opt_ignore(const char *arg, void *query)
{
	query_t *q = query;

	q->ignore_tc = true;

	return KNOT_EOK;
}

static int opt_noignore(const char *arg, void *query)
{
	query_t *q = query;

	q->ignore_tc = false;

	return KNOT_EOK;
}

static int opt_crypto(const char *arg, void *query)
{
	query_t *q = query;

	q->style.style.hide_crypto = false;

	return KNOT_EOK;
}

static int opt_nocrypto(const char *arg, void *query)
{
	query_t *q = query;

	q->style.style.hide_crypto = true;

	return KNOT_EOK;
}

static int opt_tcp(const char *arg, void *query)
{
	query_t *q = query;

	q->protocol = PROTO_TCP;

	return KNOT_EOK;
}

static int opt_notcp(const char *arg, void *query)
{
	query_t *q = query;

	q->protocol = PROTO_UDP;
	return opt_ignore(arg, query);
}

static int opt_fastopen(const char *arg, void *query)
{
	query_t *q = query;

	q->fastopen = true;

	return KNOT_EOK;
}

static int opt_nofastopen(const char *arg, void *query)
{
	query_t *q = query;

	q->fastopen = false;

	return opt_ignore(arg, query);
}

static int opt_tls(const char *arg, void *query)
{
	query_t *q = query;

	q->tls.enable = true;
	return opt_tcp(arg, query);
}

static int opt_notls(const char *arg, void *query)
{
	query_t *q = query;

	tls_params_clean(&q->tls);
	tls_params_init(&q->tls);

	return KNOT_EOK;
}

static int opt_tls_ca(const char *arg, void *query)
{
	query_t *q = query;

	if (arg == NULL) {
		q->tls.system_ca = true;
		return opt_tls(arg, query);
	} else {
		if (ptrlist_add(&q->tls.ca_files, strdup(arg), NULL) == NULL) {
			return KNOT_ENOMEM;
		}
		return opt_tls(arg, query);
	}
}

static int opt_notls_ca(const char *arg, void *query)
{
	query_t *q = query;

	q->tls.system_ca = false;

	ptrnode_t *node, *nxt;
	WALK_LIST_DELSAFE(node, nxt, q->tls.ca_files) {
		free(node->d);
	}
	ptrlist_free(&q->tls.ca_files, NULL);

	return KNOT_EOK;
}

static int opt_tls_pin(const char *arg, void *query)
{
	query_t *q = query;

	uint8_t pin[64] = { 0 };

	int ret = base64_decode((const uint8_t *)arg, strlen(arg), pin, sizeof(pin));
	if (ret < 0) {
		ERR("invalid +tls-pin=%s\n", arg);
		return ret;
	} else if (ret != CERT_PIN_LEN) { // Check for 256-bit value.
		ERR("invalid sha256 hash length +tls-pin=%s\n", arg);
		return KNOT_EINVAL;
	}

	uint8_t *item = malloc(1 + ret); // 1 ~ leading data length.
	if (item == NULL) {
		return KNOT_ENOMEM;
	}
	item[0] = ret;
	memcpy(&item[1], pin, ret);

	if (ptrlist_add(&q->tls.pins, item, NULL) == NULL) {
		return KNOT_ENOMEM;
	}

	return opt_tls(arg, query);
}

static int opt_notls_pin(const char *arg, void *query)
{
	query_t *q = query;

	ptrnode_t *node, *nxt;
	WALK_LIST_DELSAFE(node, nxt, q->tls.pins) {
		free(node->d);
	}
	ptrlist_free(&q->tls.pins, NULL);

	return KNOT_EOK;
}

static int opt_tls_hostname(const char *arg, void *query)
{
	query_t *q = query;

	free(q->tls.hostname);
	q->tls.hostname = strdup(arg);

	return opt_tls(arg, query);
}

static int opt_notls_hostname(const char *arg, void *query)
{
	query_t *q = query;

	free(q->tls.hostname);
	q->tls.hostname = NULL;

	return KNOT_EOK;
}

static int opt_tls_sni(const char *arg, void *query)
{
	query_t *q = query;

	free(q->tls.sni);
	q->tls.sni = strdup(arg);

	return opt_tls(arg, query);
}

static int opt_notls_sni(const char *arg, void *query)
{
	query_t *q = query;

	free(q->tls.sni);
	q->tls.sni = NULL;

	return KNOT_EOK;
}

static int opt_tls_keyfile(const char *arg, void *query)
{
	query_t *q = query;

	free(q->tls.keyfile);
	q->tls.keyfile = strdup(arg);

	return opt_tls(arg, query);
}

static int opt_notls_keyfile(const char *arg, void *query)
{
	query_t *q = query;

	free(q->tls.keyfile);
	q->tls.keyfile = NULL;

	return KNOT_EOK;
}

static int opt_tls_certfile(const char *arg, void *query)
{
	query_t *q = query;

	free(q->tls.certfile);
	q->tls.certfile = strdup(arg);

	return opt_tls(arg, query);
}

static int opt_notls_certfile(const char *arg, void *query)
{
	query_t *q = query;

	free(q->tls.certfile);
	q->tls.certfile = NULL;

	return KNOT_EOK;
}

static int opt_nsid(const char *arg, void *query)
{
	query_t *q = query;

	q->nsid = true;

	return KNOT_EOK;
}

static int opt_nonsid(const char *arg, void *query)
{
	query_t *q = query;

	q->nsid = false;

	return KNOT_EOK;
}

static int opt_bufsize(const char *arg, void *query)
{
	query_t *q = query;

	uint16_t num = 0;
	if (str_to_u16(arg, &num) != KNOT_EOK) {
		ERR("invalid +bufsize=%s\n", arg);
		return KNOT_EINVAL;
	}

	// Disable EDNS if zero bufsize.
	if (num == 0) {
		q->udp_size = -1;
	} else if (num < KNOT_WIRE_HEADER_SIZE) {
		q->udp_size = KNOT_WIRE_HEADER_SIZE;
	} else {
		q->udp_size = num;
	}

	return KNOT_EOK;
}

static int opt_nobufsize(const char *arg, void *query)
{
	query_t *q = query;

	q->udp_size = -1;

	return KNOT_EOK;
}

static int opt_cookie(const char *arg, void *query)
{
	query_t *q = query;

	if (arg != NULL) {
		uint8_t *input = NULL;
		size_t input_len;

		int ret = hex_decode(arg, &input, &input_len);
		if (ret != KNOT_EOK) {
			ERR("invalid +cookie=%s\n", arg);
			return KNOT_EINVAL;
		}

		if (input_len < KNOT_EDNS_COOKIE_CLNT_SIZE) {
			ERR("too short client +cookie=%s\n", arg);
			free(input);
			return KNOT_EINVAL;
		}
		q->cc.len = KNOT_EDNS_COOKIE_CLNT_SIZE;
		memcpy(q->cc.data, input, q->cc.len);

		input_len -= q->cc.len;
		if (input_len > 0) {
			if (input_len < KNOT_EDNS_COOKIE_SRVR_MIN_SIZE) {
				ERR("too short server +cookie=%s\n", arg);
				free(input);
				return KNOT_EINVAL;
			}
			if (input_len > KNOT_EDNS_COOKIE_SRVR_MAX_SIZE) {
				ERR("too long server +cookie=%s\n", arg);
				free(input);
				return KNOT_EINVAL;
			}
			q->sc.len = input_len;
			memcpy(q->sc.data, input + q->cc.len, q->sc.len);
		}

		free(input);
	} else {
		q->cc.len = KNOT_EDNS_COOKIE_CLNT_SIZE;

		int ret = dnssec_random_buffer(q->cc.data, q->cc.len);
		if (ret != DNSSEC_EOK) {
			return knot_error_from_libdnssec(ret);
		}
	}

	return KNOT_EOK;
}

static int opt_nocookie(const char *arg, void *query)
{
	query_t *q = query;
	q->cc.len = 0;
	q->sc.len = 0;
	return KNOT_EOK;
}

static int opt_badcookie(const char *arg, void *query)
{
	query_t *q = query;
	q->badcookie = true;
	return KNOT_EOK;
}

static int opt_nobadcookie(const char *arg, void *query)
{
	query_t *q = query;
	q->badcookie = false;
	return KNOT_EOK;
}

static int opt_padding(const char *arg, void *query)
{
	query_t *q = query;

	if (arg == NULL) {
		q->padding = -2;
		return KNOT_EOK;
	} else {
		uint16_t num = 0;
		if (str_to_u16(arg, &num) != KNOT_EOK) {
			ERR("invalid +padding=%s\n", arg);
			return KNOT_EINVAL;
		}

		q->padding = num;
		return KNOT_EOK;
	}
}

static int opt_nopadding(const char *arg, void *query)
{
	query_t *q = query;

	q->padding = -3;

	return KNOT_EOK;
}

static int opt_alignment(const char *arg, void *query)
{
	query_t *q = query;

	if (arg == NULL) {
		q->alignment = DEFAULT_ALIGNMENT_SIZE;
		return KNOT_EOK;
	} else {
		uint16_t num = 0;
		if (str_to_u16(arg, &num) != KNOT_EOK || num < 2) {
			ERR("invalid +alignment=%s\n", arg);
			return KNOT_EINVAL;
		}

		q->alignment = num;
		return KNOT_EOK;
	}
}

static int opt_noalignment(const char *arg, void *query)
{
	query_t *q = query;

	q->alignment = 0;

	return KNOT_EOK;
}

static int opt_subnet(const char *arg, void *query)
{
	query_t *q = query;

	char         *sep = NULL;
	const size_t arg_len = strlen(arg);
	const char   *arg_end = arg + arg_len;
	size_t       addr_len = 0;

	// Separate address and network mask.
	if ((sep = strchr(arg, '/')) != NULL) {
		addr_len = sep - arg;
	} else {
		addr_len = arg_len;
	}

	// Check IP address.

	struct sockaddr_storage ss = { 0 };
	struct addrinfo hints = { .ai_flags = AI_NUMERICHOST };
	struct addrinfo *ai = NULL;

	char *addr_str = strndup(arg, addr_len);
	if (getaddrinfo(addr_str, NULL, &hints, &ai) != 0) {
		free(addr_str);
		ERR("invalid address +subnet=%s\n", arg);
		return KNOT_EINVAL;
	}

	memcpy(&ss, ai->ai_addr, ai->ai_addrlen);
	freeaddrinfo(ai);
	free(addr_str);

	if (knot_edns_client_subnet_set_addr(&q->subnet, &ss) != KNOT_EOK) {
		ERR("invalid address +subnet=%s\n", arg);
		return KNOT_EINVAL;
	}

	// Parse network mask.
	const char *mask = arg;
	if (mask + addr_len < arg_end) {
		mask += addr_len + 1;
		uint8_t num = 0;
		if (str_to_u8(mask, &num) != KNOT_EOK || num > q->subnet.source_len) {
			ERR("invalid network mask +subnet=%s\n", arg);
			return KNOT_EINVAL;
		}
		q->subnet.source_len = num;
	}

	return KNOT_EOK;
}

static int opt_nosubnet(const char *arg, void *query)
{
	query_t *q = query;

	q->subnet.family = AF_UNSPEC;

	return KNOT_EOK;
}

static int opt_edns(const char *arg, void *query)
{
	query_t *q = query;

	if (arg == NULL) {
		q->edns = 0;
		return KNOT_EOK;
	} else {
		uint8_t num = 0;
		if (str_to_u8(arg, &num) != KNOT_EOK) {
			ERR("invalid +edns=%s\n", arg);
			return KNOT_EINVAL;
		}

		q->edns = num;
		return KNOT_EOK;
	}
}

static int opt_noedns(const char *arg, void *query)
{
	query_t *q = query;

	q->edns = -1;
	opt_nodoflag(arg, query);
	opt_nonsid(arg, query);
	opt_nobufsize(arg, query);
	opt_nocookie(arg, query);
	opt_nopadding(arg, query);
	opt_noalignment(arg, query);
	opt_nosubnet(arg, query);

	return KNOT_EOK;
}

static int opt_timeout(const char *arg, void *query)
{
	query_t *q = query;

	if (params_parse_wait(arg, &q->wait) != KNOT_EOK) {
		ERR("invalid +timeout=%s\n", arg);
		return KNOT_EINVAL;
	}

	return KNOT_EOK;
}

static int opt_notimeout(const char *arg, void *query)
{
	query_t *q = query;

	q->wait = DEFAULT_TIMEOUT_DIG;

	return KNOT_EOK;
}

static int opt_retry(const char *arg, void *query)
{
	query_t *q = query;

	if (str_to_u32(arg, &q->retries) != KNOT_EOK) {
		ERR("invalid +retry=%s\n", arg);
		return KNOT_EINVAL;
	}

	return KNOT_EOK;
}

static int opt_noretry(const char *arg, void *query)
{
	query_t *q = query;

	q->retries = DEFAULT_RETRIES_DIG;

	return KNOT_EOK;
}

static int parse_ednsopt(const char *arg, ednsopt_t **opt_ptr)
{
	errno = 0;
	char *end = NULL;
	unsigned long code = strtoul(arg, &end, 10);
	if (errno != 0 || arg == end || code > UINT16_MAX) {
		return KNOT_EINVAL;
	}

	size_t length = 0;
	uint8_t *data = NULL;
	if (end[0] == ':') {
		if (end[1] != '\0') {
			int ret = hex_decode(end + 1, &data, &length);
			if (ret != KNOT_EOK) {
				return ret;
			}
			if (length > UINT16_MAX) {
				free(data);
				return KNOT_ERANGE;
			}
		}
	} else if (end[0] != '\0') {
		return KNOT_EINVAL;
	}

	ednsopt_t *opt = ednsopt_create(code, length, data);
	if (opt == NULL) {
		free(data);
		return KNOT_ENOMEM;
	}

	*opt_ptr = opt;
	return KNOT_EOK;
}

static int opt_ednsopt(const char *arg, void *query)
{
	query_t *q = query;

	ednsopt_t *opt = NULL;
	int ret = parse_ednsopt(arg, &opt);
	if (ret != KNOT_EOK) {
		ERR("invalid +ednsopt=%s\n", arg);
		return KNOT_EINVAL;
	}

	add_tail(&q->edns_opts, &opt->n);

	return KNOT_EOK;
}

static int opt_noednsopt(const char *arg, void *query)
{
	query_t *q = query;

	ednsopt_list_deinit(&q->edns_opts);

	return KNOT_EOK;
}

static int opt_noidn(const char *arg, void *query)
{
	query_t *q = query;

	q->idn = false;
	q->style.style.ascii_to_idn = NULL;

	return KNOT_EOK;
}

static const param_t kdig_opts2[] = {
	{ "multiline",      ARG_NONE,     opt_multiline },
	{ "nomultiline",    ARG_NONE,     opt_nomultiline },

	{ "short",          ARG_NONE,     opt_short },
	{ "noshort",        ARG_NONE,     opt_noshort },

	{ "generic",        ARG_NONE,     opt_generic },
	{ "nogeneric",      ARG_NONE,     opt_nogeneric },

	{ "aaflag",         ARG_NONE,     opt_aaflag },
	{ "noaaflag",       ARG_NONE,     opt_noaaflag },

	{ "tcflag",         ARG_NONE,     opt_tcflag },
	{ "notcflag",       ARG_NONE,     opt_notcflag },

	{ "rdflag",         ARG_NONE,     opt_rdflag },
	{ "nordflag",       ARG_NONE,     opt_nordflag },

	{ "recurse",        ARG_NONE,     opt_rdflag },
	{ "norecurse",      ARG_NONE,     opt_nordflag },

	{ "raflag",         ARG_NONE,     opt_raflag },
	{ "noraflag",       ARG_NONE,     opt_noraflag },

	{ "zflag",          ARG_NONE,     opt_zflag },
	{ "nozflag",        ARG_NONE,     opt_nozflag },

	{ "adflag",         ARG_NONE,     opt_adflag },
	{ "noadflag",       ARG_NONE,     opt_noadflag },

	{ "cdflag",         ARG_NONE,     opt_cdflag },
	{ "nocdflag",       ARG_NONE,     opt_nocdflag },

	{ "dnssec",         ARG_NONE,     opt_doflag },
	{ "nodnssec",       ARG_NONE,     opt_nodoflag },

	{ "all",            ARG_NONE,     opt_all },
	{ "noall",          ARG_NONE,     opt_noall },

	{ "qr",             ARG_NONE,     opt_qr },
	{ "noqr",           ARG_NONE,     opt_noqr },

	{ "header",         ARG_NONE,     opt_header },
	{ "noheader",       ARG_NONE,     opt_noheader },

	{ "comments",       ARG_NONE,     opt_comments },
	{ "nocomments",     ARG_NONE,     opt_nocomments },

	{ "opt",            ARG_NONE,     opt_opt },
	{ "opt",            ARG_NONE,     opt_opt },
	{ "noopt",          ARG_NONE,     opt_noopt },

	{ "question",       ARG_NONE,     opt_question },
	{ "noquestion",     ARG_NONE,     opt_noquestion },

	{ "answer",         ARG_NONE,     opt_answer },
	{ "noanswer",       ARG_NONE,     opt_noanswer },

	{ "authority",      ARG_NONE,     opt_authority },
	{ "noauthority",    ARG_NONE,     opt_noauthority },

	{ "additional",     ARG_NONE,     opt_additional },
	{ "noadditional",   ARG_NONE,     opt_noadditional },

	{ "tsig",           ARG_NONE,     opt_tsig },
	{ "notsig",         ARG_NONE,     opt_notsig },

	{ "stats",          ARG_NONE,     opt_stats },
	{ "nostats",        ARG_NONE,     opt_nostats },

	{ "class",          ARG_NONE,     opt_class },
	{ "noclass",        ARG_NONE,     opt_noclass },

	{ "ttl",            ARG_NONE,     opt_ttl },
	{ "nottl",          ARG_NONE,     opt_nottl },

	{ "crypto",         ARG_NONE,     opt_crypto },
	{ "nocrypto",       ARG_NONE,     opt_nocrypto },

	{ "tcp",            ARG_NONE,     opt_tcp },
	{ "notcp",          ARG_NONE,     opt_notcp },

	{ "fastopen",       ARG_NONE,     opt_fastopen },
	{ "nofastopen",     ARG_NONE,     opt_nofastopen },

	{ "ignore",         ARG_NONE,     opt_ignore },
	{ "noignore",       ARG_NONE,     opt_noignore },

	{ "tls",            ARG_NONE,     opt_tls },
	{ "notls",          ARG_NONE,     opt_notls },

	{ "tls-ca",         ARG_OPTIONAL, opt_tls_ca },
	{ "notls-ca",       ARG_NONE,     opt_notls_ca },

	{ "tls-pin",        ARG_REQUIRED, opt_tls_pin },
	{ "notls-pin",      ARG_NONE,     opt_notls_pin },

	{ "tls-hostname",   ARG_REQUIRED, opt_tls_hostname },
	{ "notls-hostname", ARG_NONE,     opt_notls_hostname },

	{ "tls-sni",        ARG_REQUIRED, opt_tls_sni },
	{ "notls-sni",      ARG_NONE,     opt_notls_sni },

	{ "tls-keyfile",    ARG_REQUIRED, opt_tls_keyfile },
	{ "notls-keyfile",  ARG_NONE,     opt_notls_keyfile },

	{ "tls-certfile",   ARG_REQUIRED, opt_tls_certfile },
	{ "notls-certfile", ARG_NONE,     opt_notls_certfile },

	{ "nsid",           ARG_NONE,     opt_nsid },
	{ "nonsid",         ARG_NONE,     opt_nonsid },

	{ "bufsize",        ARG_REQUIRED, opt_bufsize },
	{ "nobufsize",      ARG_NONE,     opt_nobufsize },

	{ "padding",        ARG_OPTIONAL, opt_padding },
	{ "nopadding",      ARG_NONE,     opt_nopadding },

	{ "alignment",      ARG_OPTIONAL, opt_alignment },
	{ "noalignment",    ARG_NONE,     opt_noalignment },

	{ "subnet",         ARG_REQUIRED, opt_subnet },
	{ "nosubnet",       ARG_NONE,     opt_nosubnet },

	// Obsolete aliases.
	{ "client",         ARG_REQUIRED, opt_subnet },
	{ "noclient",       ARG_NONE,     opt_nosubnet },

	{ "edns",           ARG_OPTIONAL, opt_edns },
	{ "noedns",         ARG_NONE,     opt_noedns },

	{ "timeout",        ARG_REQUIRED, opt_timeout },
	{ "notimeout",      ARG_NONE,     opt_notimeout },

	{ "retry",          ARG_REQUIRED, opt_retry },
	{ "noretry",        ARG_NONE,     opt_noretry },

	{ "cookie",         ARG_OPTIONAL, opt_cookie },
	{ "nocookie",       ARG_NONE,     opt_nocookie },

	{ "badcookie",      ARG_NONE,     opt_badcookie },
	{ "nobadcookie",    ARG_NONE,     opt_nobadcookie },

	{ "ednsopt",        ARG_REQUIRED, opt_ednsopt },
	{ "noednsopt",      ARG_NONE,     opt_noednsopt },

	/* "idn" doesn't work since it must be called before query creation. */
	{ "noidn",          ARG_NONE,     opt_noidn },

	{ NULL }
};

query_t *query_create(const char *owner, const query_t *conf)
{
	// Create output structure.
	query_t *query = calloc(1, sizeof(query_t));

	if (query == NULL) {
		DBG_NULL;
		return NULL;
	}

	// Initialization with defaults or with reference query.
	if (conf == NULL) {
		query->conf = NULL;
		query->local = NULL;
		query->operation = OPERATION_QUERY;
		query->ip = IP_ALL;
		query->protocol = PROTO_ALL;
		query->fastopen = false;
		query->port = strdup("");
		query->udp_size = -1;
		query->retries = DEFAULT_RETRIES_DIG;
		query->wait = DEFAULT_TIMEOUT_DIG;
		query->ignore_tc = false;
		query->class_num = -1;
		query->type_num = -1;
		query->serial = -1;
		query->notify = false;
		query->flags = DEFAULT_FLAGS_DIG;
		query->style = DEFAULT_STYLE_DIG;
		query->idn = true;
		query->nsid = false;
		query->edns = -1;
		query->cc.len = 0;
		query->sc.len = 0;
		query->badcookie = true;
		query->padding = -1;
		query->alignment = 0;
		tls_params_init(&query->tls);
		//query->tsig_key
		query->subnet.family = AF_UNSPEC;
		ednsopt_list_init(&query->edns_opts);
#if USE_DNSTAP
		query->dt_reader = NULL;
		query->dt_writer = NULL;
#endif // USE_DNSTAP
	} else {
		*query = *conf;
		query->conf = conf;
		if (conf->local != NULL) {
			query->local = srv_info_create(conf->local->name,
			                               conf->local->service);
			if (query->local == NULL) {
				query_free(query);
				return NULL;
			}
		} else {
			query->local = NULL;
		}
		query->port = strdup(conf->port);
		tls_params_copy(&query->tls, &conf->tls);
		if (conf->tsig_key.name != NULL) {
			int ret = knot_tsig_key_copy(&query->tsig_key,
			                             &conf->tsig_key);
			if (ret != KNOT_EOK) {
				query_free(query);
				return NULL;
			}
		}

		int ret = ednsopt_list_dup(&query->edns_opts, &conf->edns_opts);
		if (ret != KNOT_EOK) {
			query_free(query);
			return NULL;
		}

#if USE_DNSTAP
		query->dt_reader = conf->dt_reader;
		query->dt_writer = conf->dt_writer;
#endif // USE_DNSTAP
	}

	// Initialize list of servers.
	init_list(&query->servers);

	// Set the query owner if any.
	if (owner != NULL) {
		if ((query->owner = strdup(owner)) == NULL) {
			query_free(query);
			return NULL;
		}
	}

	// Check dynamic allocation.
	if (query->port == NULL) {
		query_free(query);
		return NULL;
	}

	return query;
}

void query_free(query_t *query)
{
	node_t *n, *nxt;

	if (query == NULL) {
		DBG_NULL;
		return;
	}

	// Cleanup servers.
	WALK_LIST_DELSAFE(n, nxt, query->servers) {
		srv_info_free((srv_info_t *)n);
	}

	// Cleanup local address.
	if (query->local != NULL) {
		srv_info_free(query->local);
	}

	tls_params_clean(&query->tls);

	// Cleanup signing key.
	knot_tsig_key_deinit(&query->tsig_key);

	// Cleanup EDNS options.
	ednsopt_list_deinit(&query->edns_opts);

#if USE_DNSTAP
	if (query->dt_reader != NULL) {
		dt_reader_free(query->dt_reader);
	}
	if (query->dt_writer != NULL) {
		// Global writer can be shared!
		if (query->conf == NULL ||
		    query->conf->dt_writer != query->dt_writer) {
			dt_writer_free(query->dt_writer);
		}
	}
#endif // USE_DNSTAP

	free(query->owner);
	free(query->port);
	free(query);
}

ednsopt_t *ednsopt_create(uint16_t code, uint16_t length, uint8_t *data)
{
	ednsopt_t *opt = calloc(1, sizeof(*opt));
	if (opt == NULL) {
		return NULL;
	}

	opt->code = code;
	opt->length = length;
	opt->data = data;

	return opt;
}

ednsopt_t *ednsopt_dup(const ednsopt_t *opt)
{
	ednsopt_t *dup = calloc(1, sizeof(*opt));
	if (dup == NULL) {
		return NULL;
	}

	dup->code = opt->code;
	dup->length = opt->length;
	dup->data = memdup(opt->data, opt->length);
	if (dup->data == NULL) {
		free(dup);
		return NULL;
	}

	return dup;
}

void ednsopt_free(ednsopt_t *opt)
{
	if (opt == NULL) {
		return;
	}

	free(opt->data);
	free(opt);
}

void ednsopt_list_init(list_t *list)
{
	init_list(list);
}

void ednsopt_list_deinit(list_t *list)
{
	node_t *n, *next;
	WALK_LIST_DELSAFE(n, next, *list) {
		ednsopt_t *opt = (ednsopt_t *)n;
		ednsopt_free(opt);
	}

	init_list(list);
}

int ednsopt_list_dup(list_t *dest, const list_t *src)
{
	list_t backup = *dest;
	init_list(dest);

	node_t *n;
	WALK_LIST(n, *src) {
		ednsopt_t *opt = (ednsopt_t *)n;
		ednsopt_t *dup = ednsopt_dup(opt);
		if (dup == NULL) {
			ednsopt_list_deinit(dest);
			*dest = backup;
			return KNOT_ENOMEM;
		}

		add_tail(dest, &dup->n);
	}

	return KNOT_EOK;
}

bool ednsopt_list_empty(const list_t *list)
{
	return EMPTY_LIST(*list);
}

int kdig_init(kdig_params_t *params)
{
	if (params == NULL) {
		DBG_NULL;
		return KNOT_EINVAL;
	}

	memset(params, 0, sizeof(*params));

	params->stop = false;

	// Initialize list of queries.
	init_list(&params->queries);

	// Create config query.
	if ((params->config = query_create(NULL, NULL)) == NULL) {
		return KNOT_ENOMEM;
	}

	return KNOT_EOK;
}

void kdig_clean(kdig_params_t *params)
{
	node_t *n, *nxt;

	if (params == NULL) {
		DBG_NULL;
		return;
	}

	// Clean up queries.
	WALK_LIST_DELSAFE(n, nxt, params->queries) {
		query_free((query_t *)n);
	}

	// Clean up config.
	query_free(params->config);

	// Clean up the structure.
	memset(params, 0, sizeof(*params));
}

static int parse_class(const char *value, query_t *query)
{
	uint16_t rclass;

	if (params_parse_class(value, &rclass) != KNOT_EOK) {
		return KNOT_EINVAL;
	}

	query->class_num = rclass;

	return KNOT_EOK;
}

static int parse_keyfile(const char *value, query_t *query)
{
	knot_tsig_key_deinit(&query->tsig_key);

	if (knot_tsig_key_init_file(&query->tsig_key, value) != KNOT_EOK) {
		return KNOT_EINVAL;
	}

	return KNOT_EOK;
}

static int parse_local(const char *value, query_t *query)
{
	srv_info_t *local = parse_nameserver(value, "0");
	if (local == NULL) {
		return KNOT_EINVAL;
	}

	if (query->local != NULL) {
		srv_info_free(query->local);
	}

	query->local = local;

	return KNOT_EOK;
}

static int parse_name(const char *value, list_t *queries, const query_t *conf)
{
	query_t	*query = NULL;
	char	*ascii_name = (char *)value;
	char	*fqd_name = NULL;

	if (value != NULL) {
		if (conf->idn) {
			ascii_name = name_from_idn(value);
			if (ascii_name == NULL) {
				return KNOT_EINVAL;
			}
		}

		// If name is not FQDN, append trailing dot.
		fqd_name = get_fqd_name(ascii_name);

		if (conf->idn) {
			free(ascii_name);
		}
	}

	// Create new query.
	query = query_create(fqd_name, conf);

	free(fqd_name);

	if (query == NULL) {
		return KNOT_ENOMEM;
	}

	// Add new query to the queries.
	add_tail(queries, (node_t *)query);

	return KNOT_EOK;
}

static int parse_port(const char *value, query_t *query)
{
	char **port;

	// Set current server port (last or query default).
	if (list_size(&query->servers) > 0) {
		srv_info_t *server = TAIL(query->servers);
		port = &(server->service);
	} else {
		port = &(query->port);
	}

	char *new_port = strdup(value);

	if (new_port == NULL) {
		return KNOT_ENOMEM;
	}

	// Deallocate old string.
	free(*port);

	*port = new_port;

	return KNOT_EOK;
}

static int parse_reverse(const char *value, list_t *queries, const query_t *conf)
{
	query_t *query = NULL;

	// Create reverse name.
	char *reverse = get_reverse_name(value);

	if (reverse == NULL) {
		return KNOT_EINVAL;
	}

	// Create reverse query for given address.
	query = query_create(reverse, conf);

	free(reverse);

	if (query == NULL) {
		return KNOT_ENOMEM;
	}

	// Set type for reverse query.
	query->type_num = KNOT_RRTYPE_PTR;

	// Add new query to the queries.
	add_tail(queries, (node_t *)query);

	return KNOT_EOK;
}

static int parse_server(const char *value, kdig_params_t *params)
{
	query_t *query;

	// Set current query (last or config).
	if (list_size(&params->queries) > 0) {
		query = TAIL(params->queries);
	} else {
		query = params->config;
	}

	if (params_parse_server(value, &query->servers, query->port) != KNOT_EOK) {
		ERR("invalid server @%s\n", value);
		return KNOT_EINVAL;
	}

	return KNOT_EOK;
}

static int parse_tsig(const char *value, query_t *query)
{
	knot_tsig_key_deinit(&query->tsig_key);

	if (knot_tsig_key_init_str(&query->tsig_key, value) != KNOT_EOK) {
		return KNOT_EINVAL;
	}

	return KNOT_EOK;
}

static int parse_type(const char *value, query_t *query)
{
	uint16_t rtype;
	int64_t  serial;
	bool     notify;

	if (params_parse_type(value, &rtype, &serial, &notify) != KNOT_EOK) {
		return KNOT_EINVAL;
	}

	query->type_num = rtype;
	query->serial = serial;
	query->notify = notify;

	// If NOTIFY, reset default RD flag.
	if (query->notify) {
		query->flags.rd_flag = false;
	}

	return KNOT_EOK;
}

#if USE_DNSTAP
static int parse_dnstap_output(const char *value, query_t *query)
{
	if (query->dt_writer != NULL) {
		if (query->conf == NULL ||
		    query->conf->dt_writer != query->dt_writer) {
			dt_writer_free(query->dt_writer);
		}
	}

	query->dt_writer = dt_writer_create(value, "kdig " PACKAGE_VERSION);
	if (query->dt_writer == NULL) {
		return KNOT_EINVAL;
	}

	return KNOT_EOK;
}

static int parse_dnstap_input(const char *value, query_t *query)
{
	// Just in case, shouldn't happen.
	if (query->dt_reader != NULL) {
		dt_reader_free(query->dt_reader);
	}

	query->dt_reader = dt_reader_create(value);
	if (query->dt_reader == NULL) {
		return KNOT_EINVAL;
	}

	return KNOT_EOK;
}
#endif // USE_DNSTAP

static void complete_servers(query_t *query, const query_t *conf)
{
	node_t *n;
	char *def_port;

	// Decide which default port use.
	if (strlen(query->port) > 0) {
		def_port = query->port;
	} else if (strlen(conf->port) > 0) {
		def_port = conf->port;
	} else if (query->tls.enable) {
		def_port = DEFAULT_DNS_TLS_PORT;
	} else {
		def_port = DEFAULT_DNS_PORT;
	}

	// Complete specified nameservers if any.
	if (list_size(&query->servers) > 0) {
		WALK_LIST(n, query->servers) {
			srv_info_t *s = (srv_info_t *)n;

			// If the port isn't specified yet use the default one.
			if (strlen(s->service) == 0) {
				free(s->service);
				s->service = strdup(def_port);
				if (s->service == NULL) {
					WARN("can't set port %s\n", def_port);
					return;
				}
			}

			// Use server name as hostname for TLS if necessary.
			if (query->tls.enable && query->tls.hostname == NULL &&
			    (query->tls.system_ca || !EMPTY_LIST(query->tls.ca_files))) {
				query->tls.hostname = strdup(s->name);
			}
		}
	// Use servers from config if any.
	} else if (list_size(&conf->servers) > 0) {
		WALK_LIST(n, conf->servers) {
			srv_info_t *s = (srv_info_t *)n;
			char     *port = def_port;

			// If the port is already specified, use it.
			if (strlen(s->service) > 0) {
				port = s->service;
			}

			srv_info_t *server = srv_info_create(s->name, port);
			if (server == NULL) {
				WARN("can't set nameserver %s port %s\n",
				     s->name, s->service);
				return;
			}
			add_tail(&query->servers, (node_t *)server);

			// Use server name as hostname for TLS if necessary.
			if (query->tls.enable && query->tls.hostname == NULL &&
			    (query->tls.system_ca || !EMPTY_LIST(query->tls.ca_files))) {
				query->tls.hostname = strdup(s->name);
			}
		}
	// Use system specific.
	} else {
		get_nameservers(&query->servers, def_port);
	}
}

void complete_queries(list_t *queries, const query_t *conf)
{
	node_t  *n;

	if (queries == NULL || conf == NULL) {
		DBG_NULL;
		return;
	}

	// If there is no query, add default query: NS to ".".
	if (list_size(queries) == 0) {
		query_t *q = query_create(".", conf);
		if (q == NULL) {
			WARN("can't create query . NS IN\n");
			return;
		}
		q->class_num = KNOT_CLASS_IN;
		q->type_num = KNOT_RRTYPE_NS;
		add_tail(queries, (node_t *)q);
	}

	WALK_LIST(n, *queries) {
		query_t *q = (query_t *)n;

		// Fill class number if missing.
		if (q->class_num < 0) {
			if (conf->class_num >= 0) {
				q->class_num = conf->class_num;
			} else {
				q->class_num = KNOT_CLASS_IN;
			}
		}

		// Fill type number if missing.
		if (q->type_num < 0) {
			if (conf->type_num >= 0) {
				q->type_num = conf->type_num;
				q->serial = conf->serial;
			} else {
				q->type_num = KNOT_RRTYPE_A;
			}
		}

		// Set zone transfer if any.
		if (q->type_num == KNOT_RRTYPE_AXFR ||
		    q->type_num == KNOT_RRTYPE_IXFR) {
			q->operation = OPERATION_XFR;
		}

		// No retries for TCP.
		if (q->protocol == PROTO_TCP) {
			q->retries = 0;
		}

		// Complete nameservers list.
		complete_servers(q, conf);
	}
}

static void print_help(void)
{
	printf("Usage: %s [-4] [-6] [-d] [-b address] [-c class] [-p port]\n"
	       "            [-q name] [-t type] [-x address] [-k keyfile]\n"
	       "            [-y [algo:]keyname:key] [-E tapfile] [-G tapfile]\n"
	       "            name [type] [class] [@server]\n"
	       "\n"
	       "       +[no]multiline            Wrap long records to more lines.\n"
	       "       +[no]short                Show record data only.\n"
	       "       +[no]generic              Use generic representation format.\n"
	       "       +[no]aaflag               Set AA flag.\n"
	       "       +[no]tcflag               Set TC flag.\n"
	       "       +[no]rdflag               Set RD flag.\n"
	       "       +[no]recurse              Same as +[no]rdflag\n"
	       "       +[no]raflag               Set RA flag.\n"
	       "       +[no]zflag                Set zero flag bit.\n"
	       "       +[no]adflag               Set AD flag.\n"
	       "       +[no]cdflag               Set CD flag.\n"
	       "       +[no]dnssec               Set DO flag.\n"
	       "       +[no]all                  Show all packet sections.\n"
	       "       +[no]qr                   Show query packet.\n"
	       "       +[no]header               Show packet header.\n"
	       "       +[no]comments             Show commented section names.\n"
	       "       +[no]opt                  Show EDNS pseudosection.\n"
	       "       +[no]question             Show question section.\n"
	       "       +[no]answer               Show answer section.\n"
	       "       +[no]authority            Show authority section.\n"
	       "       +[no]additional           Show additional section.\n"
	       "       +[no]tsig                 Show TSIG pseudosection.\n"
	       "       +[no]stats                Show trailing packet statistics.\n"
	       "       +[no]class                Show DNS class.\n"
	       "       +[no]ttl                  Show TTL value.\n"
	       "       +[no]crypto               Show binary parts of RRSIGs and DNSKEYs.\n"
	       "       +[no]tcp                  Use TCP protocol.\n"
	       "       +[no]fastopen             Use TCP Fast Open.\n"
	       "       +[no]ignore               Don't use TCP automatically if truncated.\n"
	       "       +[no]tls                  Use TLS with Opportunistic privacy profile.\n"
	       "       +[no]tls-ca[=FILE]        Use TLS with Out-Of-Band privacy profile.\n"
	       "       +[no]tls-pin=BASE64       Use TLS with pinned certificate.\n"
	       "       +[no]tls-hostname=STR     Use TLS with remote server hostname.\n"
	       "       +[no]tls-sni=STR          Use TLS with Server Name Indication.\n"
<<<<<<< HEAD
	       "       +[no]tls-keyfile=STR      Use TLS with client keyfile.\n"
	       "       +[no]tls-certfile=STR     Use TLS with client certfile.\n"
=======
	       "       +[no]tls-keyfile=FILE     Use TLS with a client keyfile.\n"
	       "       +[no]tls-certfile=FILE    Use TLS with a client certfile.\n"
>>>>>>> b7cb8a19
	       "       +[no]nsid                 Request NSID.\n"
	       "       +[no]bufsize=B            Set EDNS buffer size.\n"
	       "       +[no]padding[=N]          Pad with EDNS(0) (default or specify size).\n"
	       "       +[no]alignment[=N]        Pad with EDNS(0) to blocksize (%u or specify size).\n"
	       "       +[no]subnet=SUBN          Set EDNS(0) client subnet addr/prefix.\n"
	       "       +[no]edns[=N]             Use EDNS(=version).\n"
	       "       +[no]timeout=T            Set wait for reply interval in seconds.\n"
	       "       +[no]retry=N              Set number of retries.\n"
	       "       +[no]cookie=HEX           Attach EDNS(0) cookie to the query.\n"
	       "       +[no]badcookie            Repeat a query with the correct cookie.\n"
	       "       +[no]ednsopt=CODE[:HEX]   Set custom EDNS option.\n"
	       "       +noidn                    Disable IDN transformation.\n"
	       "\n"
	       "       -h, --help                Print the program help.\n"
	       "       -V, --version             Print the program version.\n",
	       PROGRAM_NAME, DEFAULT_ALIGNMENT_SIZE);
}

static int parse_opt1(const char *opt, const char *value, kdig_params_t *params,
                      int *index)
{
	const char *val = value;
	size_t     len = strlen(opt);
	int        add = 1;
	query_t    *query;

	// Set current query (last or config).
	if (list_size(&params->queries) > 0) {
		query = TAIL(params->queries);
	} else {
		query = params->config;
	}

	// If there is no space between option and argument.
	if (len > 1) {
		val = opt + 1;
		add = 0;
	}

	switch (opt[0]) {
	case '4':
		if (len > 1) {
			ERR("invalid option -%s\n", opt);
			return KNOT_ENOTSUP;
		}

		query->ip = IP_4;
		break;
	case '6':
		if (len > 1) {
			ERR("invalid option -%s\n", opt);
			return KNOT_ENOTSUP;
		}

		query->ip = IP_6;
		break;
	case 'b':
		if (val == NULL) {
			ERR("missing address\n");
			return KNOT_EINVAL;
		}

		if (parse_local(val, query) != KNOT_EOK) {
			ERR("bad address %s\n", val);
			return KNOT_EINVAL;
		}
		*index += add;
		break;
	case 'd':
		msg_enable_debug(1);
		break;
	case 'h':
		if (len > 1) {
			ERR("invalid option -%s\n", opt);
			return KNOT_ENOTSUP;
		}

		print_help();
		params->stop = true;
		break;
	case 'c':
		if (val == NULL) {
			ERR("missing class\n");
			return KNOT_EINVAL;
		}

		if (parse_class(val, query) != KNOT_EOK) {
			ERR("bad class %s\n", val);
			return KNOT_EINVAL;
		}
		*index += add;
		break;
	case 'k':
		if (val == NULL) {
			ERR("missing filename\n");
			return KNOT_EINVAL;
		}

		if (parse_keyfile(val, query) != KNOT_EOK) {
			ERR("bad keyfile %s\n", value);
			return KNOT_EINVAL;
		}
		*index += add;
		break;
	case 'p':
		if (val == NULL) {
			ERR("missing port\n");
			return KNOT_EINVAL;
		}

		if (parse_port(val, query) != KNOT_EOK) {
			ERR("bad port %s\n", value);
			return KNOT_EINVAL;
		}
		*index += add;
		break;
	case 'q':
		// Allow empty QNAME.
		if (parse_name(val, &params->queries, params->config)
		    != KNOT_EOK) {
			ERR("bad query name %s\n", val);
			return KNOT_EINVAL;
		}
		*index += add;
		break;
	case 't':
		if (val == NULL) {
			ERR("missing type\n");
			return KNOT_EINVAL;
		}

		if (parse_type(val, query) != KNOT_EOK) {
			ERR("bad type %s\n", val);
			return KNOT_EINVAL;
		}
		*index += add;
		break;
	case 'V':
		if (len > 1) {
			ERR("invalid option -%s\n", opt);
			return KNOT_ENOTSUP;
		}

		print_version(PROGRAM_NAME);
		params->stop = true;
		break;
	case 'x':
		if (val == NULL) {
			ERR("missing address\n");
			return KNOT_EINVAL;
		}

		if (parse_reverse(val, &params->queries, params->config)
		    != KNOT_EOK) {
			ERR("bad reverse name %s\n", val);
			return KNOT_EINVAL;
		}
		*index += add;
		break;
	case 'y':
		if (val == NULL) {
			ERR("missing key\n");
			return KNOT_EINVAL;
		}

		if (parse_tsig(val, query) != KNOT_EOK) {
			ERR("bad key %s\n", value);
			return KNOT_EINVAL;
		}
		*index += add;
		break;
	case 'E':
#if USE_DNSTAP
		if (val == NULL) {
			ERR("missing filename\n");
			return KNOT_EINVAL;
		}

		if (parse_dnstap_output(val, query) != KNOT_EOK) {
			ERR("unable to open dnstap output file %s\n", val);
			return KNOT_EINVAL;
		}
		*index += add;
#else
		ERR("no dnstap support but -E specified\n");
		return KNOT_EINVAL;
#endif // USE_DNSTAP
		break;
	case 'G':
#if USE_DNSTAP
		if (val == NULL) {
			ERR("missing filename\n");
			return KNOT_EINVAL;
		}

		query = query_create(NULL, params->config);
		if (query == NULL) {
			return KNOT_ENOMEM;
		}

		if (parse_dnstap_input(val, query) != KNOT_EOK) {
			ERR("unable to open dnstap input file %s\n", val);
			query_free(query);
			return KNOT_EINVAL;
		}

		query->operation = OPERATION_LIST_DNSTAP;
		add_tail(&params->queries, (node_t *)query);

		*index += add;
#else
		ERR("no dnstap support but -G specified\n");
		return KNOT_EINVAL;
#endif // USE_DNSTAP
		break;
	case '-':
		if (strcmp(opt, "-help") == 0) {
			print_help();
			params->stop = true;
		} else if (strcmp(opt, "-version") == 0) {
			print_version(PROGRAM_NAME);
			params->stop = true;
		} else {
			ERR("invalid option: -%s\n", opt);
			return KNOT_ENOTSUP;
		}
		break;
	default:
		ERR("invalid option: -%s\n", opt);
		return KNOT_ENOTSUP;
	}

	return KNOT_EOK;
}

static int parse_opt2(const char *value, kdig_params_t *params)
{
	query_t *query;

	// Set current query (last or config).
	if (list_size(&params->queries) > 0) {
		query = TAIL(params->queries);
	} else {
		query = params->config;
	}

	// Get option name.
	const char *arg_sep = "=";
	size_t opt_len = strcspn(value, arg_sep);
	if (opt_len < 1) {
		ERR("invalid option: +%s\n", value);
		return KNOT_ENOTSUP;
	}

	// Get option argument if any.
	const char *arg = NULL;
	const char *rest = value + opt_len;
	if (strlen(rest) > 0) {
		arg = rest + strspn(rest, arg_sep);
	}

	// Check if the given option is supported.
	bool unique;
	int ret = best_param(value, opt_len, kdig_opts2, &unique);
	if (ret < 0) {
		ERR("invalid option: +%s\n", value);
		return KNOT_ENOTSUP;
	} else if (!unique) {
		ERR("ambiguous option: +%s\n", value);
		return KNOT_ENOTSUP;
	}

	// Check argument presence.
	switch (kdig_opts2[ret].arg) {
	case ARG_NONE:
		if (arg != NULL && *arg != '\0') {
			WARN("superfluous option argument: +%s\n", value);
		}
		break;
	case ARG_REQUIRED:
		if (arg == NULL) {
			ERR("missing argument: +%s\n", value);
			return KNOT_EFEWDATA;
		}
		// FALLTHROUGH
	case ARG_OPTIONAL:
		if (arg != NULL && *arg == '\0') {
			ERR("empty argument: +%s\n", value);
			return KNOT_EFEWDATA;
		}
		break;
	}

	// Call option handler.
	return kdig_opts2[ret].handler(arg, query);
}

static int parse_token(const char *value, kdig_params_t *params)
{
	query_t *query;

	// Set current query (last or config).
	if (list_size(&params->queries) > 0) {
		query = TAIL(params->queries);
	} else {
		query = params->config;
	}

	// Try to guess the meaning of the token.
	if (strlen(value) == 0) {
		ERR("invalid empty parameter\n");
	} else if (parse_type(value, query) == KNOT_EOK) {
		return KNOT_EOK;
	} else if (parse_class(value, query) == KNOT_EOK) {
		return KNOT_EOK;
	} else if (parse_name(value, &params->queries, params->config) == KNOT_EOK) {
		return KNOT_EOK;
	} else {
		ERR("invalid parameter: %s\n", value);
	}

	return KNOT_EINVAL;
}

int kdig_parse(kdig_params_t *params, int argc, char *argv[])
{
	if (params == NULL || argv == NULL) {
		DBG_NULL;
		return KNOT_EINVAL;
	}

	// Initialize parameters.
	if (kdig_init(params) != KNOT_EOK) {
		return KNOT_ERROR;
	}

#ifdef LIBIDN
	// Set up localization.
	if (setlocale(LC_CTYPE, "") == NULL) {
		WARN("can't setlocale, disabling IDN\n");
		params->config->idn = false;
		params->config->style.style.ascii_to_idn = NULL;
	}
#endif

	// Command line parameters processing.
	for (int i = 1; i < argc; i++) {
		int ret = KNOT_ERROR;

		// Process parameter.
		switch (argv[i][0]) {
		case '@':
			ret = parse_server(argv[i] + 1, params);
			break;
		case '-':
			ret = parse_opt1(argv[i] + 1, argv[i + 1], params, &i);
			break;
		case '+':
			ret = parse_opt2(argv[i] + 1, params);
			break;
		default:
			ret = parse_token(argv[i], params);
			break;
		}

		// Check return.
		switch (ret) {
		case KNOT_EOK:
			if (params->stop) {
				return KNOT_EOK;
			}
			break;
		case KNOT_ENOTSUP:
			print_help();
		default: // Fall through.
			return ret;
		}
	}

	// Complete missing data in queries based on defaults.
	complete_queries(&params->queries, params->config);

	return KNOT_EOK;
}<|MERGE_RESOLUTION|>--- conflicted
+++ resolved
@@ -1977,13 +1977,8 @@
 	       "       +[no]tls-pin=BASE64       Use TLS with pinned certificate.\n"
 	       "       +[no]tls-hostname=STR     Use TLS with remote server hostname.\n"
 	       "       +[no]tls-sni=STR          Use TLS with Server Name Indication.\n"
-<<<<<<< HEAD
-	       "       +[no]tls-keyfile=STR      Use TLS with client keyfile.\n"
-	       "       +[no]tls-certfile=STR     Use TLS with client certfile.\n"
-=======
 	       "       +[no]tls-keyfile=FILE     Use TLS with a client keyfile.\n"
 	       "       +[no]tls-certfile=FILE    Use TLS with a client certfile.\n"
->>>>>>> b7cb8a19
 	       "       +[no]nsid                 Request NSID.\n"
 	       "       +[no]bufsize=B            Set EDNS buffer size.\n"
 	       "       +[no]padding[=N]          Pad with EDNS(0) (default or specify size).\n"
