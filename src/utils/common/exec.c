--- conflicted
+++ resolved
@@ -21,18 +21,10 @@
 #include <arpa/inet.h>			// inet_ntop
 
 #include "libknot/libknot.h"
-<<<<<<< HEAD
 #include "common-knot/lists.h"		// list
 #include "common-knot/print.h"		// txt_print
-#include "common-knot/strlcat.h"		// strlcat
-=======
-#include "common/lists.h"		// list
-#include "common/print.h"		// txt_print
-#include "common/errcode.h"		// KNOT_EOK
-#include "common/descriptor.h"		// KNOT_RRTYPE_
-#include "common/sockaddr.h"		// IPV4_PREFIXLEN
-#include "common/strlcat.h"		// strlcat
->>>>>>> c015388f
+#include "common-knot/strlcat.h"	// strlcat
+#include "common-knot/sockaddr.h"	// IPV4_PREFIXLEN
 #include "utils/common/msg.h"		// WARN
 #include "utils/common/params.h"	// params_t
 #include "utils/common/netio.h"		// send_msg
