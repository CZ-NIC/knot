--- conflicted
+++ resolved
@@ -40,11 +40,7 @@
 	       " stop      Stop %s server (no-op if not running).\n"
 	       " restart   Stops and then starts %s server.\n"
 	       " reload    Reload %s configuration and compiled zones.\n"
-<<<<<<< HEAD
-	       " running   Check if server is running.\n"
-=======
 	       " running   check if server is running.\n"
->>>>>>> 2516a72b
 	       "\n"
 	       " compile   Compile zone file.\n",
 	       PACKAGE_NAME, PACKAGE_NAME, PACKAGE_NAME, PACKAGE_NAME);
