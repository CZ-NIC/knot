--- conflicted
+++ resolved
@@ -25,31 +25,18 @@
 #include <sys/stat.h>
 #endif
 
-<<<<<<< HEAD
-#include "knot/knot.h"
-#include "common/macros.h"
-#include "common/mem.h"
 #include "dnssec/crypto.h"
-=======
 #include "libknot/internal/mem.h"
 #include "libknot/internal/macros.h"
 #include "libknot/libknot.h"
 #include "knot/common/debug.h"
 #include "knot/ctl/estimator.h"
->>>>>>> 02bd45f4
 #include "knot/ctl/process.h"
 #include "knot/ctl/remote.h"
 #include "knot/conf/conf.h"
 #include "knot/server/tcp-handler.h"
 #include "knot/zone/zonefile.h"
 #include "knot/zone/zone-load.h"
-<<<<<<< HEAD
-#include "knot/server/tcp-handler.h"
-#include "libknot/descriptor.h"
-#include "libknot/packet/wire.h"
-#include "knot/ctl/estimator.h"
-=======
->>>>>>> 02bd45f4
 
 /*! \brief Controller flags. */
 enum knotc_flag_t {
@@ -325,16 +312,9 @@
 	int algorithm = DNSSEC_TSIG_HMAC_MD5;
 	if (s) {
 		*s++ = '\0';               /* Last part separator */
-<<<<<<< HEAD
 		dnssec_tsig_algorithm_t alg = dnssec_tsig_algorithm_from_name(h);
 		if (alg != DNSSEC_TSIG_UNKNOWN) {
 			algorithm = alg;
-=======
-		lookup_table_t *alg = NULL;
-		alg = lookup_by_name(knot_tsig_alg_names, h);
-		if (alg) {
-			algorithm = alg->id;
->>>>>>> 02bd45f4
 		} else {
 			free(h);
 			return KNOT_EINVAL;
@@ -381,15 +361,8 @@
 	}
 
 	/* Lookup algorithm. */
-<<<<<<< HEAD
 	dnssec_tsig_algorithm_t alg = dnssec_tsig_algorithm_from_name(a);
 	if (alg == DNSSEC_TSIG_UNKNOWN) {
-=======
-	lookup_table_t *alg;
-	alg = lookup_by_name(knot_tsig_alg_names, a);
-
-	if (!alg) {
->>>>>>> 02bd45f4
 		return KNOT_EMALF;
 	}
 
