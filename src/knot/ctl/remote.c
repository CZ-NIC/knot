--- conflicted
+++ resolved
@@ -258,20 +258,12 @@
 			next_name = zone_events_get_name(next_type);
 			next_time = next_time - time(NULL);
 			if (next_time < 0) {
-<<<<<<< HEAD
-				memcpy(when, "pending", 5);
-			} else if (snprintf(when, sizeof(when), "in %ldh%ldm%lds",
-			                    (next_time / 3600),
-			                    (next_time % 3600) / 60,
-			                    (next_time % 60)) < 0) {
-=======
 				memcpy(when, "pending", strlen("pending"));
 			} else if (snprintf(when, sizeof(when),
 			                    "in %lldh%lldm%llds",
 			                    (long long)(next_time / 3600),
 			                    (long long)(next_time % 3600) / 60,
 			                    (long long)(next_time % 60)) < 0) {
->>>>>>> 19e5cfda
 				ret = KNOT_ESPACE;
 				break;
 			}
@@ -646,18 +638,11 @@
 }
 
 static int zones_verify_tsig_query(const knot_pkt_t *query,
-<<<<<<< HEAD
-                            const knot_tsig_key_t *key,
-                            uint16_t *rcode, uint16_t *tsig_rcode,
-                            uint64_t *tsig_prev_time_signed)
-{
-=======
                                    const knot_tsig_key_t *key,
                                    uint16_t *rcode, uint16_t *tsig_rcode,
                                    uint64_t *tsig_prev_time_signed)
 {
 	assert(query != NULL);
->>>>>>> 19e5cfda
 	assert(key != NULL);
 	assert(rcode != NULL);
 	assert(tsig_rcode != NULL);
