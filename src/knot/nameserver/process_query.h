--- conflicted
+++ resolved
@@ -64,12 +64,9 @@
 struct process_query_param {
 	uint16_t   proc_flags;
 	server_t   *server;
-<<<<<<< HEAD
 	int        socket;
 	const struct sockaddr_storage *remote;
-=======
 	unsigned   thread_id;
->>>>>>> 1debc21e
 };
 
 /*! \brief Query processing intermediate data. */
