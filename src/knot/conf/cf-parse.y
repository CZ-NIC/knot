--- conflicted
+++ resolved
@@ -342,8 +342,6 @@
 		this_zone->name = name; /* Already FQDN */
 	}
 
-<<<<<<< HEAD
-=======
 	// Convert zone name to lower-case.
 	for (size_t i = 0; this_zone->name[i]; i++) {
 		this_zone->name[i] = tolower(this_zone->name[i]);
@@ -359,7 +357,6 @@
 	init_list(&this_zone->acl.notify_out);
 	init_list(&this_zone->acl.update_in);
 
->>>>>>> 97b06e10
 	/* Check domain name. */
 	knot_dname_t *dn = NULL;
 	if (this_zone->name != NULL) {
