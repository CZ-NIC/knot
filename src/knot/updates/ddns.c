--- conflicted
+++ resolved
@@ -64,38 +64,17 @@
 	return ptrlist_add(l, rr_copy, NULL) != NULL ? KNOT_EOK : KNOT_ENOMEM;
 }
 
-<<<<<<< HEAD
-/*----------------------------------------------------------------------------*/
-
-static int knot_ddns_check_exist(const zone_contents_t *zone,
-                                 const knot_rrset_t *rrset, knot_rcode_t *rcode)
-=======
 /*!< \brief Checks whether RR type exists in the zone. */
-static int check_type_exist(const knot_zone_contents_t *zone,
+static int check_type_exist(const zone_contents_t *zone,
                             const knot_rrset_t *rrset, uint16_t *rcode)
->>>>>>> 9822a1ad
 {
 	assert(zone != NULL);
 	assert(rrset != NULL);
 	assert(rcode != NULL);
-<<<<<<< HEAD
-	assert(knot_rrset_type(rrset) != KNOT_RRTYPE_ANY);
-	assert(knot_rrset_class(rrset) == KNOT_CLASS_ANY);
-
-	if (!knot_dname_is_sub(knot_rrset_owner(rrset),
-	    knot_node_owner(zone_contents_apex(zone)))) {
-		*rcode = KNOT_RCODE_NOTZONE;
-		return KNOT_EOUTOFZONE;
-	}
-
-	const knot_node_t *node;
-	node = zone_contents_find_node(zone, knot_rrset_owner(rrset));
-=======
 	assert(rrset->type != KNOT_RRTYPE_ANY);
 	assert(rrset->rclass == KNOT_CLASS_ANY);
 
-	const knot_node_t *node = knot_zone_contents_find_node(zone, rrset->owner);
->>>>>>> 9822a1ad
+	const knot_node_t *node = zone_contents_find_node(zone, rrset->owner);
 	if (node == NULL) {
 		*rcode = KNOT_RCODE_NXRRSET;
 		return KNOT_ENONODE;
@@ -107,39 +86,16 @@
 	return KNOT_EOK;
 }
 
-<<<<<<< HEAD
-/*----------------------------------------------------------------------------*/
-
-static int knot_ddns_check_exist_full(const zone_contents_t *zone,
-                                      const knot_rrset_t *rrset,
-                                      knot_rcode_t *rcode)
-=======
 /*!< \brief Checks whether RRSet exists in the zone. */
-static int check_rrset_exists(const knot_zone_contents_t *zone,
+static int check_rrset_exists(const zone_contents_t *zone,
                               const knot_rrset_t *rrset, uint16_t *rcode)
->>>>>>> 9822a1ad
 {
 	assert(zone != NULL);
 	assert(rrset != NULL);
 	assert(rcode != NULL);
-<<<<<<< HEAD
-	assert(knot_rrset_type(rrset) != KNOT_RRTYPE_ANY);
-
-	if (!knot_dname_is_sub(knot_rrset_owner(rrset),
-	    knot_node_owner(zone_contents_apex(zone)))) {
-		*rcode = KNOT_RCODE_NOTZONE;
-		return KNOT_EOUTOFZONE;
-	}
-
-	const knot_node_t *node;
-	const knot_rrset_t *found;
-
-	node = zone_contents_find_node(zone, knot_rrset_owner(rrset));
-=======
 	assert(rrset->type != KNOT_RRTYPE_ANY);
 
-	const knot_node_t *node = knot_zone_contents_find_node(zone, rrset->owner);
->>>>>>> 9822a1ad
+	const knot_node_t *node = zone_contents_find_node(zone, rrset->owner);
 	if (node == NULL) {
 		*rcode = KNOT_RCODE_NXRRSET;
 		return KNOT_EPREREQ;
@@ -159,7 +115,7 @@
 }
 
 /*!< \brief Checks whether RRSets in the list exist in the zone. */
-static int check_stored_rrsets(list_t *l, const knot_zone_contents_t *zone,
+static int check_stored_rrsets(list_t *l, const zone_contents_t *zone,
                                uint16_t *rcode)
 {
 	node_t *n;
@@ -175,15 +131,9 @@
 	return KNOT_EOK;
 }
 
-<<<<<<< HEAD
-static int knot_ddns_check_not_exist(const zone_contents_t *zone,
-                                     const knot_rrset_t *rrset,
-                                     knot_rcode_t *rcode)
-=======
 /*!< \brief Checks whether RR type is not in the zone. */
-static int check_type_not_exist(const knot_zone_contents_t *zone,
+static int check_type_not_exist(const zone_contents_t *zone,
                                 const knot_rrset_t *rrset, uint16_t *rcode)
->>>>>>> 9822a1ad
 {
 	assert(zone != NULL);
 	assert(rrset != NULL);
@@ -191,19 +141,7 @@
 	assert(rrset->type != KNOT_RRTYPE_ANY);
 	assert(rrset->rclass == KNOT_CLASS_NONE);
 
-<<<<<<< HEAD
-	if (!knot_dname_is_sub(knot_rrset_owner(rrset),
-	    knot_node_owner(zone_contents_apex(zone)))) {
-		*rcode = KNOT_RCODE_NOTZONE;
-		return KNOT_EOUTOFZONE;
-	}
-
-	const knot_node_t *node;
-
-	node = zone_contents_find_node(zone, knot_rrset_owner(rrset));
-=======
-	const knot_node_t *node = knot_zone_contents_find_node(zone, rrset->owner);
->>>>>>> 9822a1ad
+	const knot_node_t *node = zone_contents_find_node(zone, rrset->owner);
 	if (node == NULL) {
 		return KNOT_EOK;
 	} else if (!knot_node_rrtype_exists(node, rrset->type)) {
@@ -214,35 +152,15 @@
 	return KNOT_EPREREQ;
 }
 
-<<<<<<< HEAD
-/*----------------------------------------------------------------------------*/
-
-static int knot_ddns_check_in_use(const zone_contents_t *zone,
-                                  const knot_dname_t *dname,
-                                  knot_rcode_t *rcode)
-=======
 /*!< \brief Checks whether DNAME is in the zone. */
-static int check_in_use(const knot_zone_contents_t *zone,
+static int check_in_use(const zone_contents_t *zone,
                         const knot_dname_t *dname, uint16_t *rcode)
->>>>>>> 9822a1ad
 {
 	assert(zone != NULL);
 	assert(dname != NULL);
 	assert(rcode != NULL);
 
-<<<<<<< HEAD
-	if (!knot_dname_is_sub(dname,
-	    knot_node_owner(zone_contents_apex(zone)))) {
-		*rcode = KNOT_RCODE_NOTZONE;
-		return KNOT_EOUTOFZONE;
-	}
-
-	const knot_node_t *node;
-
-	node = zone_contents_find_node(zone, dname);
-=======
-	const knot_node_t *node = knot_zone_contents_find_node(zone, dname);
->>>>>>> 9822a1ad
+	const knot_node_t *node = zone_contents_find_node(zone, dname);
 	if (node == NULL) {
 		*rcode = KNOT_RCODE_NXDOMAIN;
 		return KNOT_EPREREQ;
@@ -254,35 +172,15 @@
 	return KNOT_EOK;
 }
 
-<<<<<<< HEAD
-/*----------------------------------------------------------------------------*/
-
-static int knot_ddns_check_not_in_use(const zone_contents_t *zone,
-                                      const knot_dname_t *dname,
-                                      knot_rcode_t *rcode)
-=======
 /*!< \brief Checks whether DNAME is not in the zone. */
-static int check_not_in_use(const knot_zone_contents_t *zone,
+static int check_not_in_use(const zone_contents_t *zone,
                             const knot_dname_t *dname, uint16_t *rcode)
->>>>>>> 9822a1ad
 {
 	assert(zone != NULL);
 	assert(dname != NULL);
 	assert(rcode != NULL);
 
-<<<<<<< HEAD
-	if (!knot_dname_is_sub(dname,
-	    knot_node_owner(zone_contents_apex(zone)))) {
-		*rcode = KNOT_RCODE_NOTZONE;
-		return KNOT_EOUTOFZONE;
-	}
-
-	const knot_node_t *node;
-
-	node = zone_contents_find_node(zone, dname);
-=======
-	const knot_node_t *node = knot_zone_contents_find_node(zone, dname);
->>>>>>> 9822a1ad
+	const knot_node_t *node = zone_contents_find_node(zone, dname);
 	if (node == NULL) {
 		return KNOT_EOK;
 	} else if (knot_node_rrset_count(node) == 0) {
@@ -293,44 +191,8 @@
 	return KNOT_EPREREQ;
 }
 
-<<<<<<< HEAD
-/*----------------------------------------------------------------------------*/
-/* API functions                                                              */
-/*----------------------------------------------------------------------------*/
-
-int knot_ddns_check_zone(const zone_contents_t *zone,
-                         const knot_pkt_t *query, knot_rcode_t *rcode)
-{
-	if (zone == NULL || query == NULL || rcode == NULL) {
-		if (rcode != NULL) {
-			*rcode = KNOT_RCODE_SERVFAIL;
-		}
-		return KNOT_EINVAL;
-	}
-
-	if (knot_pkt_qtype(query) != KNOT_RRTYPE_SOA) {
-		*rcode = KNOT_RCODE_FORMERR;
-		return KNOT_EMALF;
-	}
-
-	// check zone CLASS
-	if (zone_contents_class(zone) !=
-	    knot_pkt_qclass(query)) {
-		*rcode = KNOT_RCODE_NOTAUTH;
-		return KNOT_ENOZONE;
-	}
-
-	return KNOT_EOK;
-}
-
-/*----------------------------------------------------------------------------*/
-
-int knot_ddns_process_prereqs(const knot_pkt_t *query,
-                              knot_ddns_prereq_t **prereqs, knot_rcode_t *rcode)
-=======
 /*!< \brief Returns true if rrset has 0 data or RDATA of size 0 (we need TTL). */
 static bool rrset_empty(const knot_rrset_t *rrset)
->>>>>>> 9822a1ad
 {
 	uint16_t rr_count = knot_rrset_rr_count(rrset);
 	if (rr_count == 0) {
@@ -342,17 +204,10 @@
 	return false;
 }
 
-<<<<<<< HEAD
-/*----------------------------------------------------------------------------*/
-
-int knot_ddns_check_prereqs(const zone_contents_t *zone,
-                            knot_ddns_prereq_t **prereqs, knot_rcode_t *rcode)
-=======
 /*!< \brief Checks prereq for given packet RR. */
 static int process_prereq(const knot_rrset_t *rrset, uint16_t qclass,
-                          const knot_zone_contents_t *zone, uint16_t *rcode,
+                          const zone_contents_t *zone, uint16_t *rcode,
                           list_t *rrset_list)
->>>>>>> 9822a1ad
 {
 	if (knot_rrset_rr_ttl(rrset, 0) != 0) {
 		return KNOT_EMALF;
@@ -476,12 +331,7 @@
 	return rr->rclass == KNOT_CLASS_NONE;
 }
 
-<<<<<<< HEAD
-static knot_node_t *knot_ddns_get_node(zone_contents_t *zone,
-                                       const knot_rrset_t *rr)
-=======
 static inline bool is_rrset_removal(const knot_rrset_t *rr)
->>>>>>> 9822a1ad
 {
 	return rr->rclass == KNOT_CLASS_ANY && rr->type != KNOT_RRTYPE_ANY;
 }
@@ -491,13 +341,6 @@
 	return rr->rclass == KNOT_CLASS_ANY && rr->type == KNOT_RRTYPE_ANY;
 }
 
-<<<<<<< HEAD
-	dbg_ddns_detail("Searching for node...\n");
-	if (knot_rrset_is_nsec3rel(rr)) {
-		node = zone_contents_get_nsec3_node(zone, owner);
-	} else {
-		node = zone_contents_get_node(zone, owner);
-=======
 /*!< \brief Returns true if last addition of certain types is to be replaced. */
 static bool should_replace(const knot_rrset_t *chg_rrset,
                            const knot_rrset_t *rrset)
@@ -507,7 +350,6 @@
 		return false;
 	} else {
 		return chg_rrset->type == rrset->type;
->>>>>>> 9822a1ad
 	}
 }
 
@@ -714,22 +556,7 @@
 
 /* ------------------------ RR processing logic ----------------------------- */
 
-<<<<<<< HEAD
-static int knot_ddns_process_add(const knot_rrset_t *rr,
-                                 knot_node_t *node,
-                                 zone_contents_t *zone,
-                                 knot_changeset_t *changeset,
-                                 knot_changes_t *changes,
-                                 knot_rrset_t **rr_copy)
-{
-	assert(rr != NULL);
-	assert(zone != NULL);
-	assert(changeset != NULL);
-	assert(changes != NULL);
-	assert(rr_copy != NULL);
-=======
 /* --------------------------- RR additions --------------------------------- */
->>>>>>> 9822a1ad
 
 /*!< \brief Processes CNAME addition (replace or ignore) */
 static int process_add_cname(const knot_node_t *node,
@@ -743,14 +570,7 @@
 			return KNOT_EOK;
 		}
 
-<<<<<<< HEAD
-	if (node == NULL) {
-		// create new node, connect it to the zone nodes
-		dbg_ddns_detail("Node not found. Creating new.\n");
-		int ret = zone_contents_create_node(zone, rr, &node);
-=======
 		int ret = rem_rr_to_chgset(&cname, changeset, NULL);
->>>>>>> 9822a1ad
 		if (ret != KNOT_EOK) {
 			return ret;
 		}
@@ -796,17 +616,9 @@
  * \brief Processes SOA addition (ignore when non-apex), lower serials
  *        dropped before.
  */
-<<<<<<< HEAD
-static int knot_ddns_process_rem_rr(const knot_rrset_t *rr,
-                                    knot_node_t *node,
-                                    zone_contents_t *zone,
-                                    knot_changeset_t *changeset,
-                                    knot_changes_t *changes, uint16_t qclass)
-=======
 static int process_add_soa(const knot_node_t *node,
                            const knot_rrset_t *rr,
                            knot_changeset_t *changeset)
->>>>>>> 9822a1ad
 {
 	if (node == NULL || !knot_node_rrtype_exists(node, KNOT_RRTYPE_SOA)) {
 		// Adding SOA to non-apex node, ignore
@@ -1011,12 +823,12 @@
 /*!< \brief Checks whether addition has not violated DNAME rules. */
 static bool sem_check(const knot_rrset_t *rr,
                       const knot_node_t *zone_node,
-                      const knot_zone_contents_t *zone)
+                      const zone_contents_t *zone)
 {
 	// Check that we have not added DNAME child
 	const knot_dname_t *parent_dname = knot_wire_next_label(rr->owner, NULL);
 	const knot_node_t *parent =
-		knot_zone_contents_find_node(zone, parent_dname);
+		zone_contents_find_node(zone, parent_dname);
 	if (parent == NULL) {
 		return true;
 	}
@@ -1085,20 +897,13 @@
 	return KNOT_EOK;
 }
 
-<<<<<<< HEAD
-/*----------------------------------------------------------------------------*/
-
-static int knot_ddns_process_rr(const knot_rrset_t *rr,
-                                zone_contents_t *zone,
-=======
 /*!< \brief Checks RR and decides what to do with it. */
 static int process_rr(const knot_rrset_t *rr,
-                                const knot_zone_contents_t *zone,
->>>>>>> 9822a1ad
-                                knot_changeset_t *changeset,
-                                int *apex_ns_rem)
-{
-	const knot_node_t *node = knot_zone_contents_find_node(zone, rr->owner);
+                      const zone_contents_t *zone,
+                      knot_changeset_t *changeset,
+                      int *apex_ns_rem)
+{
+	const knot_node_t *node = zone_contents_find_node(zone, rr->owner);
 	if (is_addition(rr)) {
 		int ret = process_add(rr, node, changeset, apex_ns_rem);
 		if (ret == KNOT_EOK) {
@@ -1128,7 +933,7 @@
 
 /* ---------------------------------- API ----------------------------------- */
 
-int knot_ddns_process_prereqs(const knot_pkt_t *query, const knot_zone_contents_t *zone,
+int knot_ddns_process_prereqs(const knot_pkt_t *query, const zone_contents_t *zone,
                               uint16_t *rcode)
 {
 	if (query == NULL || rcode == NULL || zone == NULL) {
@@ -1139,24 +944,6 @@
 	list_t rrset_list; // List used to store merged RRSets
 	init_list(&rrset_list);
 
-<<<<<<< HEAD
-	if (knot_rrset_class(rr) == zone_contents_class(zone)) {
-		return knot_ddns_process_add(rr, node, zone, changeset,
-		                             changes, rr_copy);
-	} else if (node == NULL) {
-		// Removing from non-existing node, just ignore the entry
-		return KNOT_EOK;
-	} else if (knot_rrset_class(rr) == KNOT_CLASS_NONE) {
-		return knot_ddns_process_rem_rr(rr, node, zone, changeset,
-			                        changes, qclass);
-	} else if (knot_rrset_class(rr) == KNOT_CLASS_ANY) {
-		if (knot_rrset_type(rr) == KNOT_RRTYPE_ANY) {
-			return knot_ddns_process_rem_all(node, changeset,
-			                                 changes);
-		} else {
-			return knot_ddns_process_rem_rrset(rr, node, changeset,
-			                                   changes);
-=======
 	const knot_pktsection_t *answer = knot_pkt_section(query, KNOT_ANSWER);
 	for (int i = 0; i < answer->count; ++i) {
 		// Check what can be checked, store full RRs into list
@@ -1165,7 +952,6 @@
 		if (ret != KNOT_EOK) {
 			rrset_list_clear(&rrset_list);
 			return ret;
->>>>>>> 9822a1ad
 		}
 	}
 
@@ -1175,73 +961,21 @@
 	return ret;
 }
 
-<<<<<<< HEAD
-/*----------------------------------------------------------------------------*/
-/*
- * NOTES:
- * - 'zone' must be a copy of the current zone.
- * - changeset must be allocated
- * - changes must be allocated
- *
- * All this is done in the first parts of xfrin_apply_changesets() - extract
- * to separate function, if possible.
- *
- * If anything fails, rollback must be done. The xfrin_rollback_update() may
- * be good for this.
- */
-int knot_ddns_process_update(zone_t *zone, zone_contents_t *contents,
+int knot_ddns_process_update(const zone_t *zone,
                              const knot_pkt_t *query,
                              knot_changeset_t *changeset,
-                             knot_changes_t *changes,
-                             knot_rcode_t *rcode)
-{
-	if (contents == NULL || query == NULL || changeset == NULL || rcode == NULL
-	    || changes == NULL) {
-=======
-int knot_ddns_process_update(const knot_zone_contents_t *zone,
-                             const knot_pkt_t *query,
-                             knot_changeset_t *changeset,
-                             uint16_t *rcode, uint32_t new_serial)
+                             uint16_t *rcode)
 {
 	if (zone == NULL || query == NULL || changeset == NULL || rcode == NULL) {
->>>>>>> 9822a1ad
 		return KNOT_EINVAL;
 	}
 
 	/* Copy base SOA RR. */
-<<<<<<< HEAD
-	const knot_rrset_t *soa = knot_node_rrset(zone_contents_apex(contents),
-						  KNOT_RRTYPE_SOA);
-	knot_rrset_t *soa_begin = NULL;
-	knot_rrset_t *soa_end = NULL;
-	ret = knot_rrset_deep_copy(soa, &soa_begin, NULL);
-	if (ret == KNOT_EOK) {
-		knot_changeset_add_soa(changeset, soa_begin,
-		                       KNOT_CHANGESET_REMOVE);
-	} else {
-		*rcode = KNOT_RCODE_SERVFAIL;
-		return ret;
-	}
-
-	/* Current SERIAL */
-	int64_t sn = knot_rdata_soa_serial(soa_begin);
-	int64_t sn_new;
-
-	/* Set the new serial according to policy. */
-	if (sn > -1) {
-		sn_new = zone_contents_next_serial(contents, zone->conf->serial_policy);
-		assert(sn_new != KNOT_EINVAL);
-	} else {
-		*rcode = KNOT_RCODE_SERVFAIL;
-		return ret;
-	}
-=======
-	knot_rrset_t *soa_begin = knot_node_create_rrset(zone->apex,
+	knot_rrset_t *soa_begin = knot_node_create_rrset(zone->contents->apex,
 	                                                 KNOT_RRTYPE_SOA);
 	knot_changeset_add_soa(changeset, soa_begin, KNOT_CHANGESET_REMOVE);
 
-	int64_t sn_old = knot_zone_serial(zone);
->>>>>>> 9822a1ad
+	int64_t sn_old = zone_contents_serial(zone->contents);
 
 	/* Process all RRs the Authority (Update) section. */
 
@@ -1261,15 +995,7 @@
 			continue;
 		}
 
-<<<<<<< HEAD
-		dbg_ddns_verb("Processing RR %p...\n", rr);
-		ret = knot_ddns_process_rr(rr, contents, changeset, changes,
-		                           knot_pkt_qclass(query),
-		                           &rr_copy);
-
-=======
-		ret = process_rr(rr, zone, changeset, &apex_ns_rem);
->>>>>>> 9822a1ad
+		ret = process_rr(rr, zone->contents, changeset, &apex_ns_rem);
 		if (ret != KNOT_EOK) {
 			*rcode = ret_to_rcode(ret);
 			return ret;
@@ -1283,21 +1009,14 @@
 			return KNOT_EOK;
 		}
 
-<<<<<<< HEAD
-		/* And replace it in the zone. */
-		ret = xfrin_replace_rrset_in_node(
-		                        zone_contents_get_apex(contents),
-		                        soa_end, changes, contents);
-		if (ret != KNOT_EOK) {
-			dbg_ddns("Failed to copy replace SOA in zone: %s\n",
-			         knot_strerror(ret));
-=======
 		knot_rrset_t *soa_cpy = knot_rrset_copy(soa_begin, NULL);
 		if (soa_cpy == NULL) {
->>>>>>> 9822a1ad
 			*rcode = KNOT_RCODE_SERVFAIL;
 			return KNOT_ENOMEM;
 		}
+
+		int new_serial = zone_contents_next_serial(zone->contents,
+		                                           zone->conf->serial_policy);
 		knot_soa_serial_set(&soa_cpy->rrs, new_serial);
 		knot_changeset_add_soa(changeset, soa_cpy, KNOT_CHANGESET_ADD);
 	}
