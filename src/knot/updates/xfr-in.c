--- conflicted
+++ resolved
@@ -80,16 +80,8 @@
 	/*
 	 * Retrieve the local Serial
 	 */
-<<<<<<< HEAD
-	const knot_rrset_t *soa_rrset =
-		knot_node_rrset(zone_contents_apex(zone),
-				KNOT_RRTYPE_SOA);
-	if (soa_rrset == NULL) {
-=======
-	const knot_rdataset_t *soa_rrs =
-		knot_node_rdataset(knot_zone_contents_apex(zone), KNOT_RRTYPE_SOA);
+	const knot_rdataset_t *soa_rrs = knot_node_rdataset(zone->apex, KNOT_RRTYPE_SOA);
 	if (soa_rrs == NULL) {
->>>>>>> 9822a1ad
 		char *name = knot_dname_to_str(knot_node_owner(
 				zone_contents_apex(zone)));
 		dbg_xfrin("SOA RRSet missing in the zone %s!\n", name);
@@ -249,11 +241,7 @@
 
 /*----------------------------------------------------------------------------*/
 
-<<<<<<< HEAD
-int xfrin_process_axfr_packet(knot_ns_xfr_t *xfr, zone_contents_t **zone)
-=======
-int xfrin_process_axfr_packet(knot_pkt_t *pkt, knot_ns_xfr_t *xfr, knot_zone_contents_t **zone)
->>>>>>> 9822a1ad
+int xfrin_process_axfr_packet(knot_pkt_t *pkt, knot_ns_xfr_t *xfr, zone_contents_t **zone)
 {
 	if (pkt == NULL) {
 		return KNOT_EINVAL;
@@ -329,17 +317,9 @@
 	int ret = KNOT_EOK;
 	if (*chs == NULL) {
 		dbg_xfrin_verb("Changesets empty, creating new.\n");
-<<<<<<< HEAD
-
 		*chs = knot_changesets_create(0);
 		if (*chs == NULL) {
-			knot_rrset_deep_free(&rr, 1, NULL);
-			knot_pkt_free(&packet);
-=======
-		ret = knot_changesets_init(chs);
-		if (ret != KNOT_EOK) {
->>>>>>> 9822a1ad
-			return ret;
+			return KNOT_ENOMEM;
 		}
 
 		// the first RR must be a SOA
@@ -608,11 +588,7 @@
 /* Applying changesets to zone                                                */
 /*----------------------------------------------------------------------------*/
 
-<<<<<<< HEAD
-void xfrin_zone_contents_free(zone_contents_t **contents)
-=======
 void xfrin_cleanup_successful_update(knot_changesets_t *chgs)
->>>>>>> 9822a1ad
 {
 	if (chgs == NULL) {
 		return;
@@ -631,7 +607,7 @@
 
 /*----------------------------------------------------------------------------*/
 
-static void xfrin_zone_contents_free(knot_zone_contents_t **contents)
+void xfrin_zone_contents_free(zone_contents_t **contents)
 {
 	// free the zone tree, but only the structure
 	// (nodes are already destroyed)
@@ -648,7 +624,7 @@
 
 /*----------------------------------------------------------------------------*/
 
-static void xfrin_cleanup_failed_update(knot_zone_contents_t **new_contents)
+static void xfrin_cleanup_failed_update(zone_contents_t **new_contents)
 {
 	if (new_contents == NULL) {
 		return;
@@ -664,7 +640,7 @@
 /*----------------------------------------------------------------------------*/
 
 void xfrin_rollback_update(knot_changesets_t *chgs,
-                           knot_zone_contents_t **new_contents)
+                           zone_contents_t **new_contents)
 {
 	if (chgs != NULL) {
 		knot_changeset_t *change = NULL;
@@ -715,68 +691,25 @@
 	return KNOT_EOK;
 }
 
-<<<<<<< HEAD
-/*----------------------------------------------------------------------------*/
-
-static knot_node_t *xfrin_add_new_node(zone_contents_t *contents,
-                                       knot_rrset_t *rrset, int is_nsec3)
-{
-	knot_node_t *node = knot_node_new(knot_rrset_get_owner(rrset),
-					  NULL, 0);
-	if (node == NULL) {
-		dbg_xfrin("Failed to create a new node.\n");
-		return NULL;
-	}
-
-	int ret = 0;
-
-	// insert the node into zone structures and create parents if
-	// necessary
-	if (is_nsec3) {
-		ret = zone_contents_add_nsec3_node(contents, node, 1, 0);
-	} else {
-		ret = zone_contents_add_node(contents, node, 1, 0);
-=======
 static void clear_new_rrs(knot_node_t *node, uint16_t type)
 {
 	knot_rdataset_t *new_rrs = knot_node_get_rdataset(node, type);
 	if (new_rrs) {
 		knot_rdataset_clear(new_rrs, NULL);
->>>>>>> 9822a1ad
-	}
-}
-
-<<<<<<< HEAD
-/*----------------------------------------------------------------------------*/
-
-int xfrin_replace_rrset_in_node(knot_node_t *node,
-                                       knot_rrset_t *rrset_new,
-                                       knot_changes_t *changes,
-                                       zone_contents_t *contents)
-=======
+	}
+}
+
 static bool can_remove(const knot_node_t *node, const knot_rrset_t *rr)
->>>>>>> 9822a1ad
 {
 	if (node == NULL) {
 		// Node does not exist, cannot remove anything.
 		return false;
 	}
-<<<<<<< HEAD
-
-	// insert the new RRSet to the node
-	dbg_xfrin_verb("Adding new RRSet.\n");
-	ret = zone_contents_add_rrset(contents, rrset_new, &node,
-	                                   KNOT_RRSET_DUPL_SKIP);
-
-	if (ret < 0) {
-		dbg_xfrin("Failed to add RRSet to node.\n");
-		return KNOT_ERROR;
-=======
+
 	const knot_rdataset_t *node_rrs = knot_node_rdataset(node, rr->type);
 	if (node_rrs == NULL) {
 		// Node does not have this type at all.
 		return false;
->>>>>>> 9822a1ad
 	}
 
 	const bool compare_ttls = false;
@@ -792,108 +725,11 @@
 	return false;
 }
 
-<<<<<<< HEAD
-/*----------------------------------------------------------------------------*/
-
-static int xfrin_apply_add_normal(knot_changes_t *changes,
-                                  knot_rrset_t *add,
-                                  knot_node_t *node,
-                                  knot_rrset_t **rrset,
-                                  zone_contents_t *contents)
-{
-	assert(changes != NULL);
-	assert(add != NULL);
-	assert(node != NULL);
-	assert(rrset != NULL);
-	assert(contents != NULL);
-
-	int ret;
-
-	int copied = 0;
-	/*! \note Reusing RRSet from previous function caused it not to be
-	 *        removed from the node.
-	 *        Maybe modification of the code would allow reusing the RRSet
-	 *        as in apply_add_rrsigs() - the RRSet should not be copied
-	 *        in such case.
-	 */
-	if (*rrset
-	    && knot_dname_cmp(knot_rrset_owner(*rrset),
-				  knot_node_owner(node)) == 0
-	    && knot_rrset_type(*rrset) == knot_rrset_type(add)) {
-		dbg_xfrin_verb("Using RRSet from previous iteration.\n");
-	} else {
-		dbg_xfrin_detail("Removing rrset!\n");
-		*rrset = knot_node_remove_rrset(node, knot_rrset_type(add));
-
-		knot_rrset_t *old = *rrset;
-
-		if (*rrset != NULL) {
-			ret = xfrin_copy_old_rrset(old, rrset, changes, 1);
-			if (ret != KNOT_EOK) {
-				return ret;
-			}
-			copied = 1;
-		}
-	}
-
-	if (*rrset == NULL) {
-dbg_xfrin_exec_detail(
-		char *name = knot_dname_to_str(add->owner);
-		dbg_xfrin_detail("RRSet to be added not found in zone.\n");
-		dbg_xfrin_detail("owner: %s type: %u\n", name, add->type);
-		free(name);
-);
-		// add the RRSet from the changeset to the node
-		/*!
-		 * \note The new zone must be adjusted nevertheless, so it
-		 *       doesn't matter whether there are some extra dnames to
-		 *       be added to the table or not.
-		 */
-		ret = zone_contents_add_rrset(contents, add, &node,
-						   KNOT_RRSET_DUPL_SKIP);
-
-		if (ret < 0) {
-			dbg_xfrin("Failed to add RRSet to node.\n");
-			return ret;
-		}
-
-		assert(ret == 0);
-
-		return 1; // return 1 to indicate the add RRSet was used
-	}
-
-dbg_xfrin_exec_detail(
-	char *name = knot_dname_to_str(knot_rrset_owner(*rrset));
-	dbg_xfrin_detail("Found RRSet with owner %s, type %u\n", name,
-			 knot_rrset_type(*rrset));
-	free(name);
-);
-
-	// merge the changeset RRSet to the copy
-	/* What if the update fails?
-	 * The changesets will be destroyed - that will destroy 'add',
-	 * and the copied RRSet will be destroyed because it is in the new
-	 * rrsets list.
-	 *
-	 * If the update is successfull, the old RRSet will be destroyed,
-	 * but the one from the changeset will be not!!
-	 *
-	 * TODO: add the 'add' rrset to list of old RRSets?
-	 */
-
-	int merged, deleted_rrs;
-	ret = knot_rrset_merge_sort(*rrset, add, &merged, &deleted_rrs,
-	                            NULL);
-	if (ret < 0) {
-		dbg_xfrin("Failed to merge changeset RRSet.\n");
-		return ret;
-=======
 static int add_old_data(knot_changeset_t *chset, knot_rdata_t *old_data,
                         knot_node_t **old_additional)
 {
 	if (ptrlist_add(&chset->old_data, old_data, NULL) == NULL) {
 		return KNOT_ENOMEM;
->>>>>>> 9822a1ad
 	}
 
 	if (!old_additional) {
@@ -907,64 +743,17 @@
 	return KNOT_EOK;
 }
 
-<<<<<<< HEAD
-/*----------------------------------------------------------------------------*/
-
-static int xfrin_switch_nodes(zone_contents_t *contents_copy)
-=======
 static int add_new_data(knot_changeset_t *chset, knot_rdata_t *new_data)
->>>>>>> 9822a1ad
 {
 	if (ptrlist_add(&chset->new_data, new_data, NULL) == NULL) {
 		return KNOT_ENOMEM;
 	}
 
-<<<<<<< HEAD
-	return ret;
-}
-
-/*----------------------------------------------------------------------------*/
-
-static void xfrin_zone_contents_free2(zone_contents_t **contents)
-{
-	/*! \todo This should be all in some API!! */
-
-	// free the zone tree, but only the structure
-	// (nodes are already destroyed)
-	dbg_zone("Destroying zone tree.\n");
-	knot_zone_tree_deep_free(&(*contents)->nodes);
-	dbg_zone("Destroying NSEC3 zone tree.\n");
-	knot_zone_tree_deep_free(&(*contents)->nsec3_nodes);
-
-	knot_nsec3_params_free(&(*contents)->nsec3_params);
-
-	free(*contents);
-	*contents = NULL;
-}
-
-/*----------------------------------------------------------------------------*/
-
-static int xfrin_cleanup_old_nodes(knot_node_t **node, void *data)
-{
-	UNUSED(data);
-	assert(node && *node);
-
-	knot_node_set_new_node(*node, NULL);
-
-	return KNOT_EOK;
-}
-
-/*----------------------------------------------------------------------------*/
-
-static void xfrin_cleanup_failed_update(zone_contents_t *old_contents,
-                                        zone_contents_t **new_contents)
-=======
 	return KNOT_EOK;
 }
 
 static int remove_rr(knot_node_t *node, const knot_rrset_t *rr,
                      knot_changeset_t *chset)
->>>>>>> 9822a1ad
 {
 	knot_rrset_t removed_rrset = knot_node_rrset(node, rr->type);
 	knot_rdata_t *old_data = removed_rrset.rrs.data;
@@ -981,23 +770,12 @@
 		return ret;
 	}
 
-<<<<<<< HEAD
-/*----------------------------------------------------------------------------*/
-
-void xfrin_rollback_update(zone_contents_t *old_contents,
-                           zone_contents_t **new_contents,
-                           knot_changes_t *changes)
-{
-	if (changes == NULL) {
-		return;
-=======
 	knot_rdataset_t *changed_rrs = knot_node_get_rdataset(node, rr->type);
 	// Subtract changeset RRS from node RRS.
 	ret = knot_rdataset_subtract(changed_rrs, &rr->rrs, NULL);
 	if (ret != KNOT_EOK) {
 		clear_new_rrs(node, rr->type);
 		return ret;
->>>>>>> 9822a1ad
 	}
 
 	if (changed_rrs->rr_count > 0) {
@@ -1015,49 +793,18 @@
 	return KNOT_EOK;
 }
 
-<<<<<<< HEAD
-/*----------------------------------------------------------------------------*/
-
-static int xfrin_apply_remove(zone_contents_t *contents,
-                              knot_changeset_t *chset,
-                              knot_changes_t *changes)
-=======
-static int xfrin_apply_remove(knot_zone_contents_t *contents,
-                              knot_changeset_t *chset)
->>>>>>> 9822a1ad
+static int xfrin_apply_remove(zone_contents_t *contents, knot_changeset_t *chset)
 {
 	knot_rr_ln_t *rr_node = NULL;
 	WALK_LIST(rr_node, chset->remove) {
 		const knot_rrset_t *rr = rr_node->rr;
 
-<<<<<<< HEAD
-		// check if the old node is not the one we should use
-		dbg_xfrin_verb("Node:%p Owner: %p Node owner: %p\n",
-			       last_node, knot_rrset_owner(rr),
-			       knot_node_owner(last_node));
-		if (!last_node || knot_rrset_owner(rr)
-			     != knot_node_owner(last_node)) {
-			if (is_nsec3) {
-				last_node = zone_contents_get_nsec3_node(
-					    contents,
-					    knot_rrset_owner(rr));
-			} else {
-				last_node = zone_contents_get_node(contents,
-					    knot_rrset_owner(rr));
-			}
-			if (last_node == NULL) {
-				dbg_xfrin_verb("Node not found for RR to be "
-					       "removed!\n");
-				continue;
-			}
-=======
 		// Find node for this owner
 		knot_node_t *node = zone_contents_find_node_for_rr(contents,
 		                                                   rr);
 		if (!can_remove(node, rr)) {
 			// Nothing to remove from, skip.
 			continue;
->>>>>>> 9822a1ad
 		}
 
 		int ret = remove_rr(node, rr, chset);
@@ -1069,16 +816,8 @@
 	return KNOT_EOK;
 }
 
-<<<<<<< HEAD
-/*----------------------------------------------------------------------------*/
-
-static int xfrin_apply_add(zone_contents_t *contents,
-                           knot_changeset_t *chset,
-                           knot_changes_t *changes)
-=======
 static int add_rr(knot_node_t *node, const knot_rrset_t *rr,
                   knot_changeset_t *chset)
->>>>>>> 9822a1ad
 {
 	knot_rrset_t changed_rrset = knot_node_rrset(node, rr->type);
 	if (!knot_rrset_empty(&changed_rrset)) {
@@ -1097,34 +836,6 @@
 			return ret;
 		}
 
-<<<<<<< HEAD
-		// check if the old node is not the one we should use
-		if (!last_node || knot_rrset_owner(rr)
-			     != knot_node_owner(last_node)) {
-			dbg_xfrin_detail("Searching for node...\n");
-			if (is_nsec3) {
-				last_node = zone_contents_get_nsec3_node(
-				            contents,
-				            knot_rrset_owner(rr));
-			} else {
-				last_node = zone_contents_get_node(contents,
-				            knot_rrset_owner(rr));
-			}
-			if (last_node == NULL) {
-				// create new node, connect it properly to the
-				// zone nodes
-				dbg_xfrin_detail("Node not found. Creating new."
-						 "\n");
-				last_node = xfrin_add_new_node(contents,
-							  rr,
-							  is_nsec3);
-				if (last_node == NULL) {
-					dbg_xfrin("Failed to create new node "
-						  "in zone.\n");
-					return KNOT_ERROR;
-				}
-			}
-=======
 		// Extract copy, merge into it
 		knot_rdataset_t *changed_rrs = knot_node_get_rdataset(node, rr->type);
 		ret = knot_rdataset_merge(changed_rrs, &rr->rrs, NULL);
@@ -1138,7 +849,6 @@
 		int ret = knot_node_add_rrset(node, rr, &ttl_err);
 		if (ret != KNOT_EOK) {
 			return ret;
->>>>>>> 9822a1ad
 		}
 
 		if (ttl_err) {
@@ -1164,7 +874,7 @@
 	return KNOT_EOK;
 }
 
-static int xfrin_apply_add(knot_zone_contents_t *contents,
+static int xfrin_apply_add(zone_contents_t *contents,
                            knot_changeset_t *chset)
 {
 	knot_rr_ln_t *rr_node = NULL;
@@ -1188,32 +898,13 @@
 
 /*----------------------------------------------------------------------------*/
 
-<<<<<<< HEAD
 static int xfrin_apply_replace_soa(zone_contents_t *contents,
-                                   knot_changes_t *changes,
-                                   knot_changeset_t *chset)
-{
-	dbg_xfrin("Replacing SOA record.\n");
-	knot_node_t *node = zone_contents_get_apex(contents);
-	assert(node != NULL);
-
-	assert(node != NULL);
-
-	int ret = xfrin_replace_rrset_in_node(node, chset->soa_to, changes,
-					      contents);
-	if (ret == KNOT_EOK) {
-		// remove the SOA from the changeset, so it will not be deleted
-		// after successful apply
-		chset->soa_to = NULL;
-=======
-static int xfrin_apply_replace_soa(knot_zone_contents_t *contents,
                                    knot_changeset_t *chset)
 {
 	assert(chset->soa_from);
 	int ret = remove_rr(contents->apex, chset->soa_from, chset);
 	if (ret != KNOT_EOK) {
 		return ret;
->>>>>>> 9822a1ad
 	}
 
 	assert(!knot_node_rrtype_exists(contents->apex, KNOT_RRTYPE_SOA));
@@ -1223,13 +914,8 @@
 
 /*----------------------------------------------------------------------------*/
 
-<<<<<<< HEAD
-static int xfrin_apply_changeset(zone_contents_t *contents,
-                                 knot_changes_t *changes,
-=======
 static int xfrin_apply_changeset(list_t *old_rrs, list_t *new_rrs,
-                                 knot_zone_contents_t *contents,
->>>>>>> 9822a1ad
+                                 zone_contents_t *contents,
                                  knot_changeset_t *chset)
 {
 	/*
@@ -1363,49 +1049,7 @@
 
 /*----------------------------------------------------------------------------*/
 
-<<<<<<< HEAD
-static int adjust_nsec3_changes(zone_contents_t *contents,
-                                hattrie_t *changes)
-{
-	if (contents->nsec3_nodes == NULL) {
-		return KNOT_EOK;
-	}
-	hattrie_iter_t *itt = hattrie_iter_begin(changes, false);
-	if (itt == NULL) {
-		return KNOT_ENOMEM;
-	}
-	while (!hattrie_iter_finished(itt)) {
-		signed_info_t *val = (signed_info_t *)(*hattrie_iter_val(itt));
-		const knot_dname_t *dname = val->dname;
-		assert(dname);
-		const knot_dname_t *hash = val->hashed_dname;
-		if (hash) {
-			knot_node_t *nsec3_node =
-				zone_contents_get_nsec3_node(contents, hash);
-			if (nsec3_node) {
-				knot_node_t *normal_node =
-					zone_contents_get_node(contents,
-					                            dname);
-				if (normal_node) {
-					normal_node->nsec3_node = nsec3_node;
-				}
-			}
-		}
-		hattrie_iter_next(itt);
-	}
-
-	hattrie_iter_free(itt);
-	return KNOT_EOK;
-}
-
-/*----------------------------------------------------------------------------*/
-
-int xfrin_prepare_zone_copy(zone_contents_t *old_contents,
-                            zone_contents_t **new_contents)
-=======
-int xfrin_prepare_zone_copy(knot_zone_contents_t *old_contents,
-                            knot_zone_contents_t **new_contents)
->>>>>>> 9822a1ad
+int xfrin_prepare_zone_copy(zone_contents_t *old_contents, zone_contents_t **new_contents)
 {
 	if (old_contents == NULL || new_contents == NULL) {
 		return KNOT_EINVAL;
@@ -1444,22 +1088,6 @@
 
 	assert(zone_contents_apex(contents_copy) != NULL);
 
-<<<<<<< HEAD
-	/*
-	 * Fix references to new nodes. Some references in new nodes may point
-	 * to old nodes. Hash table contains only old nodes.
-	 */
-	dbg_xfrin("Switching ptrs pointing to old nodes to the new nodes.\n");
-	ret = xfrin_switch_nodes(contents_copy);
-	if (ret != KNOT_EOK) {
-		dbg_xfrin("Failed to switch pointers in nodes.\n");
-		zone_contents_free(&contents_copy);
-		return ret;
-	}
-	assert(zone_contents_apex(contents_copy) != NULL);
-
-=======
->>>>>>> 9822a1ad
 	*new_contents = contents_copy;
 
 	return KNOT_EOK;
@@ -1467,14 +1095,8 @@
 
 /*----------------------------------------------------------------------------*/
 
-<<<<<<< HEAD
 int xfrin_finalize_updated_zone(zone_contents_t *contents_copy,
-                                bool set_nsec3_names,
-                                const hattrie_t *sorted_changes)
-=======
-int xfrin_finalize_updated_zone(knot_zone_contents_t *contents_copy,
                                 bool set_nsec3_names)
->>>>>>> 9822a1ad
 {
 	if (contents_copy == NULL) {
 		return KNOT_EINVAL;
@@ -1502,19 +1124,7 @@
 
 	dbg_xfrin("Adjusting zone contents.\n");
 	if (set_nsec3_names) {
-<<<<<<< HEAD
-		if (sorted_changes) {
-			ret = zone_contents_adjust_pointers(contents_copy);
-			ret = adjust_nsec3_changes(contents_copy,
-			                           (void *)sorted_changes);
-		} else {
-			ret = zone_contents_adjust_full(contents_copy,
-			                                     NULL, NULL);
-		}
-=======
-		ret = knot_zone_contents_adjust_full(contents_copy,
-		                                     NULL, NULL);
->>>>>>> 9822a1ad
+		ret = zone_contents_adjust_full(contents_copy, NULL, NULL);
 	} else {
 		ret = zone_contents_adjust_pointers(contents_copy);
 	}
@@ -1531,12 +1141,7 @@
 
 /*----------------------------------------------------------------------------*/
 
-<<<<<<< HEAD
 int xfrin_apply_changesets_directly(zone_contents_t *contents,
-                                    knot_changes_t *changes,
-=======
-int xfrin_apply_changesets_directly(knot_zone_contents_t *contents,
->>>>>>> 9822a1ad
                                     knot_changesets_t *chsets)
 {
 	if (contents == NULL || chsets == NULL) {
@@ -1559,18 +1164,11 @@
 /*----------------------------------------------------------------------------*/
 
 /* Post-DDNS application, no need to shallow copy. */
-<<<<<<< HEAD
-int xfrin_apply_changesets_dnssec_ddns(zone_contents_t *z_old,
-                                       zone_contents_t *z_new,
-=======
-int xfrin_apply_changesets_dnssec_ddns(zone_t *zone,
-                                       knot_zone_contents_t *z_new,
->>>>>>> 9822a1ad
+int xfrin_apply_changesets_dnssec_ddns(zone_contents_t *z_new,
                                        knot_changesets_t *sec_chsets,
                                        knot_changesets_t *chsets)
 {
-	if (zone == NULL || z_new == NULL ||
-	    sec_chsets == NULL || chsets == NULL) {
+	if (z_new == NULL || sec_chsets == NULL || chsets == NULL) {
 		return KNOT_EINVAL;
 	}
 
