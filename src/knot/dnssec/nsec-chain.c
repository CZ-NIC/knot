/*  Copyright (C) 2014 CZ.NIC, z.s.p.o. <knot-dns@labs.nic.cz>

    This program is free software: you can redistribute it and/or modify
    it under the terms of the GNU General Public License as published by
    the Free Software Foundation, either version 3 of the License, or
    (at your option) any later version.

    This program is distributed in the hope that it will be useful,
    but WITHOUT ANY WARRANTY; without even the implied warranty of
    MERCHANTABILITY or FITNESS FOR A PARTICULAR PURPOSE.  See the
    GNU General Public License for more details.

    You should have received a copy of the GNU General Public License
    along with this program.  If not, see <http://www.gnu.org/licenses/>.
 */

#include <assert.h>
#include <stdint.h>

#include "common/debug.h"
#include "knot/dnssec/nsec-chain.h"
#include "knot/dnssec/zone-sign.h"
#include "libknot/dnssec/rrset-sign.h"
#include "knot/dnssec/zone-nsec.h"

/* - NSEC chain construction ------------------------------------------------ */

/*!
 * \brief Create NSEC RR set.
 *
 * \param from       Node that should contain the new RRSet
 * \param to         Node that should be pointed to from 'from'
 * \param ttl        Record TTL (SOA's minimum TTL).
 *
 * \return NSEC RR set, NULL on error.
 */
static knot_rrset_t *create_nsec_rrset(const zone_node_t *from,
                                       const zone_node_t *to,
                                       uint32_t ttl)
{
	assert(from);
	assert(to);
	knot_rrset_t *rrset = knot_rrset_new(from->owner, KNOT_RRTYPE_NSEC,
					     KNOT_CLASS_IN, NULL);
	if (!rrset) {
		return NULL;
	}

	// Create bitmap
	bitmap_t rr_types = { 0 };
	bitmap_add_node_rrsets(&rr_types, from);
	bitmap_add_type(&rr_types, KNOT_RRTYPE_NSEC);
	bitmap_add_type(&rr_types, KNOT_RRTYPE_RRSIG);
	if (node_rrtype_exists(from, KNOT_RRTYPE_SOA)) {
		bitmap_add_type(&rr_types, KNOT_RRTYPE_DNSKEY);
	}

	// Create RDATA
	assert(to->owner);
	size_t next_owner_size = knot_dname_size(to->owner);
	size_t rdata_size = next_owner_size + bitmap_size(&rr_types);
	uint8_t rdata[rdata_size];

	// Fill RDATA
	memcpy(rdata, to->owner, next_owner_size);
	bitmap_write(&rr_types, rdata + next_owner_size);

	int ret = knot_rrset_add_rdata(rrset, rdata, rdata_size, ttl, NULL);
	if (ret != KNOT_EOK) {
		knot_rrset_free(&rrset, NULL);
		return NULL;
	}

	return rrset;
}

/*!
 * \brief Connect two nodes by adding a NSEC RR into the first node.
 *
 * Callback function, signature chain_iterate_cb.
 *
 * \param a     First node.
 * \param b     Second node (immediate follower of a).
 * \param data  Pointer to nsec_chain_iterate_data_t holding parameters
 *              including changeset.
 *
 * \return Error code, KNOT_EOK if successful.
 */
static int connect_nsec_nodes(zone_node_t *a, zone_node_t *b,
                              nsec_chain_iterate_data_t *data)
{
	assert(a);
	assert(b);
	assert(data);

	if (b->rrset_count == 0 || b->flags & NODE_FLAGS_NONAUTH) {
		return NSEC_NODE_SKIP;
	}

	int ret = 0;

	/*!
	 * If the node has no other RRSets than NSEC (and possibly RRSIGs),
	 * just remove the NSEC and its RRSIG, they are redundant
	 */
	if (node_rrtype_exists(b, KNOT_RRTYPE_NSEC)
	    && knot_nsec_empty_nsec_and_rrsigs_in_node(b)) {
		ret = knot_nsec_changeset_remove(b, data->changeset);
		if (ret != KNOT_EOK) {
			return ret;
		}
		// Skip the 'b' node
		return NSEC_NODE_SKIP;
	}

	// create new NSEC
	knot_rrset_t *new_nsec = create_nsec_rrset(a, b, data->ttl);
	if (!new_nsec) {
		dbg_dnssec_detail("Failed to create new NSEC.\n");
		return KNOT_ENOMEM;
	}

	knot_rrset_t old_nsec = node_rrset(a, KNOT_RRTYPE_NSEC);
	if (!knot_rrset_empty(&old_nsec)) {
		if (knot_rrset_equal(new_nsec, &old_nsec,
		                     KNOT_RRSET_COMPARE_WHOLE)) {
			// current NSEC is valid, do nothing
			dbg_dnssec_detail("NSECs equal.\n");
			knot_rrset_free(&new_nsec, NULL);
			return KNOT_EOK;
		}

		dbg_dnssec_detail("NSECs not equal, replacing.\n");
		// Mark the node so that we do not sign this NSEC
		a->flags |= NODE_FLAGS_REMOVED_NSEC;
		ret = knot_nsec_changeset_remove(a, data->changeset);
		if (ret != KNOT_EOK) {
			knot_rrset_free(&new_nsec, NULL);
			return ret;
		}
	}

	dbg_dnssec_detail("Adding new NSEC to changeset.\n");
	// Add new NSEC to the changeset (no matter if old was removed)
<<<<<<< HEAD
	return changeset_add_rrset(data->changeset, new_nsec,
	                                CHANGESET_ADD);
=======
	return changeset_add_rrset(data->changeset, new_nsec, CHANGESET_ADD);
>>>>>>> 19e5cfda
}

/* - API - iterations ------------------------------------------------------- */

/*!
 * \brief Call a function for each piece of the chain formed by sorted nodes.
 */
int knot_nsec_chain_iterate_create(zone_tree_t *nodes,
                                   chain_iterate_create_cb callback,
                                   nsec_chain_iterate_data_t *data)
{
	assert(nodes);
	assert(callback);

	bool sorted = true;
	hattrie_iter_t *it = hattrie_iter_begin(nodes, sorted);

	if (!it) {
		return KNOT_ENOMEM;
	}

	if (hattrie_iter_finished(it)) {
		hattrie_iter_free(it);
		return KNOT_EINVAL;
	}

	zone_node_t *first = (zone_node_t *)*hattrie_iter_val(it);
	zone_node_t *previous = first;
	zone_node_t *current = first;

	hattrie_iter_next(it);

	int result = KNOT_EOK;
	while (!hattrie_iter_finished(it)) {
		current = (zone_node_t *)*hattrie_iter_val(it);

		result = callback(previous, current, data);
		if (result == NSEC_NODE_SKIP) {
			// No NSEC should be created for 'current' node, skip
			;
		} else if (result == KNOT_EOK) {
			previous = current;
		} else {
			hattrie_iter_free(it);
			return result;
		}
		hattrie_iter_next(it);
	}

	hattrie_iter_free(it);

	return result == NSEC_NODE_SKIP ? callback(previous, first, data) :
	                 callback(current, first, data);
}

/* - API - utility functions ------------------------------------------------ */

/*!
 * \brief Add entry for removed NSEC to the changeset.
 */
int knot_nsec_changeset_remove(const zone_node_t *n,
                               changeset_t *changeset)
{
	if (changeset == NULL) {
		return KNOT_EINVAL;
	}

	int result = KNOT_EOK;

	knot_rrset_t *nsec = node_create_rrset(n, KNOT_RRTYPE_NSEC);
	if (nsec == NULL) {
		nsec = node_create_rrset(n, KNOT_RRTYPE_NSEC3);
	}
	if (nsec) {
		// update changeset
<<<<<<< HEAD
		result = changeset_add_rrset(changeset, nsec,
		                                  CHANGESET_REMOVE);
=======
		result = changeset_add_rrset(changeset, nsec, CHANGESET_REMOVE);
>>>>>>> 19e5cfda
		if (result != KNOT_EOK) {
			knot_rrset_free(&nsec, NULL);
			return result;
		}
	}

	knot_rrset_t rrsigs = node_rrset(n, KNOT_RRTYPE_RRSIG);
	if (!knot_rrset_empty(&rrsigs)) {
		knot_rrset_t *synth_rrsigs = knot_rrset_new(n->owner,
							    KNOT_RRTYPE_RRSIG,
							    KNOT_CLASS_IN,
							    NULL);
		if (synth_rrsigs == NULL) {
			return KNOT_ENOMEM;
		}
		result = knot_synth_rrsig(KNOT_RRTYPE_NSEC, &rrsigs.rrs,
		                          &synth_rrsigs->rrs, NULL);
		if (result == KNOT_ENOENT) {
			// Try removing NSEC3 RRSIGs
			result = knot_synth_rrsig(KNOT_RRTYPE_NSEC3, &rrsigs.rrs,
			                          &synth_rrsigs->rrs, NULL);
		}

		if (result != KNOT_EOK) {
			knot_rrset_free(&synth_rrsigs, NULL);
			if (result != KNOT_ENOENT) {
				return result;
			}
			return KNOT_EOK;
		}

		// store RRSIG
		result = changeset_add_rrset(changeset, synth_rrsigs,
<<<<<<< HEAD
		                                  CHANGESET_REMOVE);
=======
		                             CHANGESET_REMOVE);
>>>>>>> 19e5cfda
		if (result != KNOT_EOK) {
			knot_rrset_free(&synth_rrsigs, NULL);
			return result;
		}
	}

	return KNOT_EOK;
}

/*!
 * \brief Checks whether the node is empty or eventually contains only NSEC and
 *        RRSIGs.
 */
bool knot_nsec_empty_nsec_and_rrsigs_in_node(const zone_node_t *n)
{
	assert(n);
	for (int i = 0; i < n->rrset_count; ++i) {
		knot_rrset_t rrset = node_rrset_at(n, i);
		if (rrset.type != KNOT_RRTYPE_NSEC &&
		    rrset.type != KNOT_RRTYPE_RRSIG) {
			return false;
		}
	}

	return true;
}

/* - API - Chain creation --------------------------------------------------- */

/*!
 * \brief Create new NSEC chain, add differences from current into a changeset.
 */
int knot_nsec_create_chain(const zone_contents_t *zone, uint32_t ttl,
                           changeset_t *changeset)
{
	assert(zone);
	assert(zone->nodes);
	assert(changeset);

	nsec_chain_iterate_data_t data = { ttl, changeset, zone };

	return knot_nsec_chain_iterate_create(zone->nodes,
	                                      connect_nsec_nodes, &data);
}<|MERGE_RESOLUTION|>--- conflicted
+++ resolved
@@ -142,12 +142,7 @@
 
 	dbg_dnssec_detail("Adding new NSEC to changeset.\n");
 	// Add new NSEC to the changeset (no matter if old was removed)
-<<<<<<< HEAD
-	return changeset_add_rrset(data->changeset, new_nsec,
-	                                CHANGESET_ADD);
-=======
 	return changeset_add_rrset(data->changeset, new_nsec, CHANGESET_ADD);
->>>>>>> 19e5cfda
 }
 
 /* - API - iterations ------------------------------------------------------- */
@@ -223,12 +218,7 @@
 	}
 	if (nsec) {
 		// update changeset
-<<<<<<< HEAD
-		result = changeset_add_rrset(changeset, nsec,
-		                                  CHANGESET_REMOVE);
-=======
 		result = changeset_add_rrset(changeset, nsec, CHANGESET_REMOVE);
->>>>>>> 19e5cfda
 		if (result != KNOT_EOK) {
 			knot_rrset_free(&nsec, NULL);
 			return result;
@@ -262,11 +252,7 @@
 
 		// store RRSIG
 		result = changeset_add_rrset(changeset, synth_rrsigs,
-<<<<<<< HEAD
-		                                  CHANGESET_REMOVE);
-=======
 		                             CHANGESET_REMOVE);
->>>>>>> 19e5cfda
 		if (result != KNOT_EOK) {
 			knot_rrset_free(&synth_rrsigs, NULL);
 			return result;
