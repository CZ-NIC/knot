/*  Copyright (C) 2011 CZ.NIC, z.s.p.o. <knot-dns@labs.nic.cz>

    This program is free software: you can redistribute it and/or modify
    it under the terms of the GNU General Public License as published by
    the Free Software Foundation, either version 3 of the License, or
    (at your option) any later version.

    This program is distributed in the hope that it will be useful,
    but WITHOUT ANY WARRANTY; without even the implied warranty of
    MERCHANTABILITY or FITNESS FOR A PARTICULAR PURPOSE.  See the
    GNU General Public License for more details.

    You should have received a copy of the GNU General Public License
    along with this program.  If not, see <http://www.gnu.org/licenses/>.
 */
/*!
 * \file zones.h
 *
 * \author Lubos Slovak <lubos.slovak@nic.cz>
 *
 * Contains functions for updating zone database from configuration.
 *
 * \addtogroup server
 * @{
 */

#ifndef _KNOTD_ZONES_H_
#define _KNOTD_ZONES_H_

#include <stddef.h>

#include "common/lists.h"
#include "common/acl.h"
#include "common/evsched.h"
#include "libknot/nameserver/name-server.h"
#include "libknot/zone/zonedb.h"
#include "knot/conf/conf.h"
#include "knot/server/notify.h"
#include "knot/server/server.h"
#include "knot/server/journal.h"
#include "libknot/zone/zone.h"
#include "libknot/updates/xfr-in.h"

/* Constants. */
#define ZONES_JITTER_PCT    10 /*!< +-N% jitter to timers. */
#define IXFR_DBSYNC_TIMEOUT (60*1000) /*!< Database sync timeout = 60s. */
#define AXFR_BOOTSTRAP_RETRY (60*1000) /*!< Interval between AXFR BS retries. */

/*!
 * \brief Zone-related data.
 */
typedef struct zonedata_t
{
	/*! \brief Shortcut to zone config entry. */
	conf_zone_t *conf;

	/*! \brief Shortcut to server instance. */
	server_t  *server;

	/*! \brief Zone data lock for exclusive access. */
	pthread_mutex_t lock;
	
	/*! \brief Access control lists. */
	acl_t *xfr_out;    /*!< ACL for xfr-out.*/
	acl_t *notify_in;  /*!< ACL for notify-in.*/
	acl_t *notify_out; /*!< ACL for notify-out.*/
	acl_t *update_in; /*!< ACL for notify-out.*/

	/*! \brief XFR-IN scheduler. */
	struct {
		acl_t         *acl;      /*!< ACL for xfr-in.*/
		sockaddr_t     master;   /*!< Master server for xfr-in.*/
		sockaddr_t     via;      /*!< Master server transit interface.*/
		knot_key_t    tsig_key;  /*!< Master TSIG key. */
		struct event_t *timer;   /*!< Timer for REFRESH/RETRY. */
		struct event_t *expire;  /*!< Timer for REFRESH. */
		pthread_mutex_t lock;    /*!< Pending XFR/IN lock. */
		void           *wrkr;    /*!< Pending XFR/IN worker. */
		int next_id;             /*!< ID of the next awaited SOA resp.*/
		uint32_t bootstrap_retry;/*!< AXFR/IN bootstrap retry. */
		unsigned       scheduled;/*!< Scheduled operations. */ 
		int has_master;          /*!< True if it has master set. */
	} xfr_in;

	/*! \brief List of pending NOTIFY events. */
	list notify_pending;

	/*! \brief Zone IXFR history. */
	journal_t *ixfr_db;
	struct event_t *ixfr_dbsync;   /*!< Syncing IXFR db to zonefile. */
	uint32_t zonefile_serial;
} zonedata_t;

/*!
 * \brief Update zone database according to configuration.
 *
 * Creates a new database, copies references those zones from the old database
 * which are still in the configuration, loads any new zones required and
 * replaces the database inside the namserver.
 *
 * It also creates a list of deprecated zones that should be deleted once the
 * function finishes.
 *
 * This function uses RCU mechanism to guard the access to the config and
 * nameserver and to publish the new database in the nameserver.
 *
 * \param[in] conf Configuration.
 * \param[in] ns Nameserver which holds the zone database.
 * \param[out] db_old Old database, containing only zones which should be
 *                    deleted afterwards.
 *
 * \retval KNOT_EOK
 * \retval KNOT_EINVAL
 * \retval KNOT_ERROR
 */
int zones_update_db_from_config(const conf_t *conf, knot_nameserver_t *ns,
                               knot_zonedb_t **db_old);

/*!
 * \brief Sync zone data back to text zonefile.
 *
 * In case when SOA serial of the zonefile differs from the SOA serial of the
 * loaded zone, zonefile needs to be updated.
 *
 * \note Current implementation rewrites the zone file.
 *
 * \param zone Evaluated zone.
 * \param journal Journal to sync.
 *
 * \retval KNOT_EOK if successful.
 * \retval KNOT_ERANGE if zonefile is in sync with journal.
 * \retval KNOT_EINVAL on invalid parameter.
 * \retval KNOT_ERROR on unspecified error during processing.
 */
int zones_zonefile_sync(knot_zone_t *zone, journal_t *journal);

/*!
 * \todo Document me.
 */
int zones_query_check_zone(const knot_zone_t *zone, uint8_t q_opcode,
                           const sockaddr_t *addr, knot_key_t **tsig_key,
                           knot_rcode_t *rcode);

/*!
 * \todo Document me.
 */
int zones_xfr_check_zone(knot_ns_xfr_t *xfr, knot_rcode_t *rcode);

/*!
 * \todo Document me.
 */
int zones_normal_query_answer(knot_nameserver_t *nameserver,
                              knot_packet_t *query, const sockaddr_t *addr,
                              uint8_t *response_wire, size_t *rsize,
                              knot_ns_transport_t transport);

/*!
 * \todo Document me.
 */
int zones_process_update(knot_nameserver_t *nameserver,
                         knot_packet_t *query, const sockaddr_t *addr,
                         uint8_t *resp_wire, size_t *rsize,
                         int fd, knot_ns_transport_t transport);

/*!
 * \brief Processes normal response packet.
 *
 * \param nameserver Name server structure to provide the needed data.
 * \param from Address of the response sender.
 * \param packet Parsed response packet.
 * \param response_wire Place for the response in wire format.
 * \param rsize Input: maximum acceptable size of the response. Output: real
 *              size of the response.
 *
 * \retval KNOT_EOK if a valid response was created.
 * \retval KNOT_EINVAL on invalid parameters or packet.
 * \retval KNOT_EMALF if an error occured and the response is not valid.
 */
int zones_process_response(knot_nameserver_t *nameserver, 
                           sockaddr_t *from,
                           knot_packet_t *packet, uint8_t *response_wire,
                           size_t *rsize);

/*!
 * \brief Decides what type of transfer should be used to update the given zone.
 *.
 * \param data Zone data for associated zone.
 *
 * \retval
 */
knot_ns_xfr_type_t zones_transfer_to_use(zonedata_t *data);

int zones_save_zone(const knot_ns_xfr_t *xfr);

/*!
 * \brief Name server config hook.
 *
 * Routine for dynamic name server reconfiguration.
 *
 * \param conf Current configuration.
 * \param data Instance of the nameserver structure to update.
 *
 * \retval KNOT_EOK on success.
 * \retval KNOT_EINVAL
 * \retval KNOT_ERROR
 */
int zones_ns_conf_hook(const struct conf_t *conf, void *data);

/*!
 * \brief Store changesets in journal.
 *
 * Changesets will be stored on a permanent storage.
 * Journal may be compacted, resulting in flattening changeset history.
 *
 * \param zone Zone associated with the changeset.
 * \param src Changesets.
 *
 * \retval KNOT_EOK on success.
 * \retval KNOT_EINVAL on invalid parameters.
 * \retval KNOT_EAGAIN if journal needs to be synced with zonefile first.
 *
 * \todo Expects the xfr structure to be initialized in some way.
 * \todo Update documentation!!!
 */
int zones_store_changesets(knot_zone_t *zone, knot_changesets_t *src);

/*!
 * \brief Begin changesets storing transaction.
 *
 * \retval pointer to journal if successful
 * \retval NULL on failure.
 */
journal_t *zones_store_changesets_begin(knot_zone_t *zone);

/*!
 * \brief Commit stored changesets.
 *
 * \retval KNOT_EOK on success.
 * \retval KNOT_EINVAL on invalid parameters.
 * \retval KNOT_ENOENT when no transaction is pending.
 */
int zones_store_changesets_commit(journal_t *j);

/*!
 * \brief Rollback stored changesets.
 *
 * \retval KNOT_EOK on success.
 * \retval KNOT_EINVAL on invalid parameters.
 * \retval KNOT_ENOENT when no transaction is pending.
 */
int zones_store_changesets_rollback(journal_t *j);

/*! \todo Document me. */
int zones_changesets_from_binary(knot_changesets_t *chgsets);

/*! \todo Document me. */
int zones_changesets_to_binary(knot_changesets_t *chgsets);

/*!
 * \brief Load changesets from journal.
 *
 * Changesets will be stored on a permanent storage.
 * Journal may be compacted, resulting in flattening changeset history.
 *
 * In case of KNOT_ERANGE error, whole zone content should be sent instead,
 * as the changeset history cannot be recovered.
 *
 * \param zone Zone containing a changeset journal.
 * \param dst Container to be loaded.
 * \param from Starting SOA serial (oldest).
 * \param to Ending SOA serial (newest).
 *
 * \retval KNOT_EOK on success.
 * \retval KNOT_EINVAL on invalid parameters.
 * \retval KNOT_ERANGE when changeset history cannot be reconstructed.
 *
 * \todo Expects the xfr structure to be initialized in some way.
 */
int zones_xfr_load_changesets(knot_ns_xfr_t *xfr, uint32_t serial_from,
                              uint32_t serial_to);

/*!
 * \brief Creates changesets from zones difference.
 *
 * Also saves changesets to journal, which is taken from old zone.
 *
 * \param old_zone Old zone, previously served by server.
 * \param new_zone New zone, to be served by server, after creating changesets.
 *
 * \retval KNOT_EOK on success.
 * \retval KNOT_EINVAL on invalid arguments.
 * \retval KNOT_ERANGE when new serial is lower than the old one.
 * \retval KNOT_ENODIFF when new zone's serial are equal.
 * \retval KNOT_ERROR when there was error creating changesets.
 */
int zones_create_and_save_changesets(const knot_zone_t *old_zone,
                                     const knot_zone_t *new_zone);

int zones_store_and_apply_chgsets(knot_changesets_t *chs,
                                  knot_zone_t *zone,
                                  knot_zone_contents_t **new_contents,
                                  const char *msgpref, int type);

/*!
 * \brief Update zone timers.
 *
 * REFRESH/RETRY/EXPIRE timers are updated according to SOA.
 *
 * \param sched Event scheduler.
 * \param zone Related zone.
 * \param cfzone Related zone contents. If NULL, configuration is
 *               reused.
 *
 * \retval KNOT_EOK
 * \retval KNOT_EINVAL
 * \retval KNOT_ERROR
 */
int zones_timers_update(knot_zone_t *zone, conf_zone_t *cfzone, evsched_t *sch);

/*!
 * \brief Cancel pending NOTIFY timer.
 *
 * \warning Expects locked zonedata lock.
 *
 * \param zd Zone data.
 * \param ev NOTIFY event.
 *
 * \retval KNOT_EOK
 * \retval KNOT_ERROR
 * \retval KNOT_EINVAL
 */
int zones_cancel_notify(zonedata_t *zd, notify_ev_t *ev);


/*!
 * \brief Processes forwarded UPDATE response packet.
 * \todo #1291 move to appropriate section (DDNS).
 */
<<<<<<< HEAD
int zones_process_update_response(knot_ns_xfr_t *data, uint8_t *rwire, size_t *rsize);
=======
int zones_process_update_response(knot_nameserver_t *ns,
                                  knot_ns_xfr_t *data,
                                  knot_packet_t *packet, uint8_t *rwire,
                                  size_t *rsize, size_t maxlen);

/*!
 * \brief Verify TSIG in query.
 *
 * \param query Query packet.
 * \param key TSIG key used for this query.
 * \param rcode Dst for resulting RCODE.
 * \param tsig_rcode Dst for resulting TSIG RCODE.
 * \param tsig_prev_time_signed Dst for previout time signed.
 *
 * \return KNOT_EOK if verified or error if not.
 */
int zones_verify_tsig_query(const knot_packet_t *query,
                            const knot_key_t *key,
                            knot_rcode_t *rcode, uint16_t *tsig_rcode,
                            uint64_t *tsig_prev_time_signed);
>>>>>>> 9d63039a
#endif // _KNOTD_ZONES_H_

/*! @} */<|MERGE_RESOLUTION|>--- conflicted
+++ resolved
@@ -336,13 +336,7 @@
  * \brief Processes forwarded UPDATE response packet.
  * \todo #1291 move to appropriate section (DDNS).
  */
-<<<<<<< HEAD
 int zones_process_update_response(knot_ns_xfr_t *data, uint8_t *rwire, size_t *rsize);
-=======
-int zones_process_update_response(knot_nameserver_t *ns,
-                                  knot_ns_xfr_t *data,
-                                  knot_packet_t *packet, uint8_t *rwire,
-                                  size_t *rsize, size_t maxlen);
 
 /*!
  * \brief Verify TSIG in query.
@@ -359,7 +353,6 @@
                             const knot_key_t *key,
                             knot_rcode_t *rcode, uint16_t *tsig_rcode,
                             uint64_t *tsig_prev_time_signed);
->>>>>>> 9d63039a
 #endif // _KNOTD_ZONES_H_
 
 /*! @} */