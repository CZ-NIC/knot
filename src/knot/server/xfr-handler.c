#include <config.h>
#include <unistd.h>
#include <fcntl.h>
#include <errno.h>
#include <netinet/tcp.h>
#include <netinet/in.h>
#include <sys/socket.h>
#include <string.h>
#include <stdio.h>
#include <stdlib.h>
#include <errno.h>
#include <assert.h>
#include <urcu.h>

#include "knot/common.h"
#include "knot/server/xfr-handler.h"
#include "libknot/nameserver/name-server.h"
#include "knot/other/error.h"
#include "knot/server/socket.h"
#include "knot/server/udp-handler.h"
#include "knot/server/tcp-handler.h"
#include "libknot/updates/xfr-in.h"
#include "knot/server/zones.h"
#include "libknot/util/error.h"
#include "libknot/tsig-op.h"
#include "common/evsched.h"

void xfr_interrupt(xfrhandler_t *h)
{
	for(unsigned i = 0; i < h->unit->size; ++i) {
		evqueue_write(h->workers[i]->q, "", 1);
	}
}

/*!
 * \brief SOA query timeout handler.
 */
static int xfr_udp_timeout(event_t *e)
{
	knot_ns_xfr_t *data = (knot_ns_xfr_t *)e->data;
	if (!data) {
		return KNOTD_EINVAL;
	}

	sockaddr_update(&data->addr);
	char r_addr[SOCKADDR_STRLEN];
	sockaddr_tostr(&data->addr, r_addr, sizeof(r_addr));
	int r_port = sockaddr_portnum(&data->addr);

	/* Close socket. */
	knot_zone_t *z = data->zone;
	if (z && knot_zone_get_contents(z) && knot_zone_data(z)) {
		zonedata_t *zd = (zonedata_t *)knot_zone_data(z);
		log_zone_info("%s '%s' query to %s:%d - timeout exceeded.\n",
		              data->type == XFR_TYPE_SOA ? "SOA" : "NOTIFY",
		              zd->conf->name,
		              r_addr, r_port);
	}
	knot_ns_xfr_t cr = {};
	cr.type = XFR_TYPE_CLOSE;
	cr.session = data->session;
	cr.data = data;
	cr.zone = data->zone;
	xfrworker_t *w = (xfrworker_t *)data->owner;
	if (w) {
		evqueue_write(w->q, &cr, sizeof(knot_ns_xfr_t));
	}

	return KNOTD_EOK;
}

/*!
 * \brief Query reponse event handler function.
 *
 * Handle single query response event.
 *
 * \param loop Associated event pool.
 * \param w Associated socket watcher.
 * \param revents Returned events.
 */
static int xfr_process_udp_query(xfrworker_t *w, int fd, knot_ns_xfr_t *data)
{
	/* Prepare msg header. */
	struct msghdr msg;
	memset(&msg, 0, sizeof(struct msghdr));
	struct iovec iov;
	memset(&iov, 0, sizeof(struct iovec));
	iov.iov_base = data->wire;
	iov.iov_len = data->wire_size;
	msg.msg_iov = &iov;
	msg.msg_iovlen = 1;
	msg.msg_name = data->addr.ptr;
	msg.msg_namelen = data->addr.len;

	/* Receive msg. */
	ssize_t n = recvmsg(data->session, &msg, 0);
	size_t resp_len = data->wire_size;
	if (n > 0) {
		udp_handle(fd, data->wire, n, &resp_len, &data->addr, w->ns);
	}

	/* Disable timeout. */
	evsched_t *sched =
		((server_t *)knot_ns_get_data(w->ns))->sched;
	event_t *ev = (event_t *)data->data;
	if (ev) {
		dbg_xfr("xfr: cancelling UDP query timeout\n");
		evsched_cancel(sched, ev);
		ev = (event_t *)data->data;
		if (ev) {
			evsched_event_free(sched, ev);
			data->data = 0;
		}
	}

	/* Close after receiving response. */
	knot_ns_xfr_t cr = {};
	cr.type = XFR_TYPE_CLOSE;
	cr.session = data->session;
	cr.data = data;
	cr.zone = data->zone;
	evqueue_write(w->q, &cr, sizeof(knot_ns_xfr_t));
	
	return KNOTD_EOK;
}

/*! \todo Document me. */
static void xfr_free_task(knot_ns_xfr_t *task)
{
	xfrworker_t *w = (xfrworker_t *)task->owner;
	if (!w) {
		free(task);
		return;
	}
	
	/* Remove from fdset. */
	if (w->fdset) {
		dbg_xfr("xfr_free_task: freeing fd=%d.\n", task->session);
		fdset_remove(w->fdset, task->session);
	}
	
	/* Unlock if XFR/IN.*/
	if (task->type == XFR_TYPE_AIN || task->type == XFR_TYPE_IIN) {
		knot_zone_t *zone = task->zone;
		zonedata_t *zd = (zonedata_t *)knot_zone_data(zone);
		if (zd) {
			zd->xfr_in.wrkr = 0;
			pthread_mutex_unlock(&zd->xfr_in.lock);
		}
	}

	/* Remove fd-related data. */
	xfrhandler_t *h = w->master;
	pthread_mutex_lock(&h->tasks_mx);
	skip_remove(h->tasks, (void*)((size_t)task->session), 0, 0);
	pthread_mutex_unlock(&h->tasks_mx);

	/*! \todo Free data. */
	close(task->session);
	free(task);
}

/*! \todo Document me. */
static knot_ns_xfr_t *xfr_register_task(xfrworker_t *w, knot_ns_xfr_t *req)
{
	knot_ns_xfr_t *t = malloc(sizeof(knot_ns_xfr_t));
	if (!t) {
		return 0;
	}

	memcpy(t, req, sizeof(knot_ns_xfr_t));
	sockaddr_update(&t->addr);

	/* Update request. */
	t->wire = 0; /* Invalidate shared buffer. */
	t->wire_size = 0;
	t->data = 0; /* New zone will be built. */

	/* Register data. */
	xfrhandler_t * h = w->master;
	pthread_mutex_lock(&h->tasks_mx);
	skip_insert(h->tasks, (void*)((ssize_t)t->session), t, 0);
	pthread_mutex_unlock(&h->tasks_mx);

	/* Add to set. */
	fdset_add(w->fdset, t->session, OS_EV_READ);
	t->owner = w;
	return t;
}

/*!
 * \brief Clean pending transfer data.
 */
static int xfr_xfrin_cleanup(xfrworker_t *w, knot_ns_xfr_t *data)
{
	int ret = KNOTD_EOK;
	knot_changesets_t *chs = 0;
	
	switch(data->type) {
	case XFR_TYPE_AIN:
		if (data->data) {
			knot_zone_contents_deep_free(
					(knot_zone_contents_t **)&data->data, 0);
			data->data = 0;
		}
		break;
	case XFR_TYPE_IIN:
		if (data->data) {
			chs = (knot_changesets_t *)data->data;
			knot_free_changesets(&chs);
		}
		break;
	}
	
	return ret;
}

/*!
 * \brief Finalize XFR/IN transfer.
 *
 * \param w XFR worker.
 * \param data Associated data.
 *
 * \retval KNOTD_EOK on success.
 * \retval KNOTD_ERROR
 */
static int xfr_xfrin_finalize(xfrworker_t *w, knot_ns_xfr_t *data)
{
	knot_zone_t *zone = (knot_zone_t *)data->zone;
	zonedata_t *zd = (zonedata_t *)knot_zone_data(zone);
	const char *zorigin = zd->conf->name;
	
	int ret = KNOTD_EOK;
	
	switch(data->type) {
	case XFR_TYPE_AIN:
		dbg_xfr("xfr: AXFR/IN saving new zone\n");
		ret = zones_save_zone(data);
		if (ret != KNOTD_EOK) {
			xfr_xfrin_cleanup(w, data);
			log_zone_error("AXFR failed to save "
			               "transferred zone '%s/IN' - %s\n",
			               zorigin, knotd_strerror(ret));
		} else {
			dbg_xfr("xfr: AXFR/IN new zone saved.\n");
			ret = knot_ns_switch_zone(w->ns, data);
			if (ret != KNOTD_EOK) {
				log_zone_error("AXFR failed to "
				               "switch in-memory zone "
				               "'%s/IN' - %s\n",
				               zorigin,
				               knotd_strerror(ret));
			}
		}
		log_zone_info("AXFR transfer of zone '%s/IN' "
		              "%s.\n", zorigin,
		              ret == KNOTD_EOK ? "finished" : "failed");
		break;
	case XFR_TYPE_IIN:
		/* Save changesets. */
		dbg_xfr("xfr: IXFR/IN saving changesets\n");
		ret = zones_store_changesets(data);
		if (ret != KNOTD_EOK) {
			log_zone_error("IXFR failed to save "
			               "transferred changesets "
			               "for zone '%s/IN' - %s\n",
			               zorigin, knotd_strerror(ret));
		} else {
			/* Update zone. */
			ret = zones_apply_changesets(data);
			if (ret != KNOTD_EOK) {
				log_zone_error("IXFR failed to "
				               "apply changesets to "
				               "zone '%s/IN' - %s\n",
				               zorigin, 
				               knotd_strerror(ret));
			}
		}
		/* Free changesets, but not the data. */
		knot_changesets_t *chs = (knot_changesets_t *)data->data;
		knot_free_changesets(&chs);
//		free(chs->sets);
//		free(chs);
		data->data = 0;
		log_zone_info("IXFR transfer of zone '%s/IN' "
		              "%s.\n", zorigin,
		              ret == KNOTD_EOK ? "finished" : "failed");
		break;
	default:
		ret = KNOTD_EINVAL;
		break;
	}
	
	return ret;
}

/*!
 * \brief Check TSIG if exists.
 */
static int xfr_check_tsig(knot_ns_xfr_t *xfr, knot_rcode_t *rcode)
{
	/* Parse rest of the packet. */
	int ret = KNOT_EOK;
	knot_packet_t *qry = xfr->query;
	knot_key_t *key = 0;
	const knot_rrset_t *tsig_rr = 0;
	ret = knot_packet_parse_rest(qry);
	if (ret == KNOT_EOK) {
		
		/* Find TSIG key name from query. */
		const knot_dname_t* kname = 0;
		int tsig_pos = knot_packet_additional_rrset_count(qry) - 1;
		if (tsig_pos >= 0) {
			tsig_rr = knot_packet_additional_rrset(qry, tsig_pos);
			if (knot_rrset_type(tsig_rr) == KNOT_RRTYPE_TSIG) {
				dbg_xfr("xfr: found TSIG in AR\n");
				kname = knot_rrset_owner(tsig_rr);
				ret = KNOT_TSIG_EBADKEY;
			}
		}
		if (!kname) {
			dbg_xfr("xfr: TSIG not found in AR\n");
		}

		/* Find configured key for claimed key name. */
		conf_key_t *ck = 0;
		WALK_LIST(ck, conf()->keys) {
			if (!kname) {
				break;
			}
			/* Compare stored keys to claimed. */
			if (knot_dname_compare(ck->k.name,
					       kname) == 0) {
				dbg_xfr("xfr: found claimed "
					"TSIG key for "
					"comparison\n");
				key = &ck->k;
				break;
			}
		}

		/* Validate with TSIG. */
		if (key) {
			/* Prepare variables for TSIG */
			dbg_xfr("xfr: validating TSIG...\n");
			xfr->tsig_key = key;
			xfr->tsig_size = tsig_wire_maxsize(key);
			xfr->digest_max_size = tsig_alg_digest_length(
			                        key->algorithm);
			xfr->digest = malloc(xfr->digest_max_size);
			
			/* Copy MAC from query. */
			const uint8_t* mac = tsig_rdata_mac(tsig_rr);
			size_t mac_len = tsig_rdata_mac_length(tsig_rr);
			if (mac_len > xfr->digest_max_size) {
				ret = KNOT_EMALF;
				dbg_xfr("xfr: MAC length %zu exceeds digest "
					"maximum size %zu\n",
					mac_len, xfr->digest_max_size);
			} else {
				memcpy(xfr->digest, mac, mac_len);
				xfr->digest_size = mac_len;
				
				/* Check query TSIG. */
				ret = knot_tsig_server_check(
						tsig_rr,
						knot_packet_wireformat(qry),
						knot_packet_size(qry),
						key);
				dbg_xfr("knot_tsig_server_check() returned %s\n",
					knot_strerror(ret));
			}
			
			/* Evaluate TSIG check results. */
			switch(ret) {
			case KNOT_EOK:
				*rcode = KNOT_RCODE_NOERROR;
				break;
			case KNOT_TSIG_EBADKEY:
			case KNOT_TSIG_EBADSIG:
				// delete the TSIG key so that the error
				// response is not signed
				xfr->tsig_key = NULL;
			case KNOT_TSIG_EBADTIME:
				/*! \note [TSIG] Set TSIG rcode in TSIG RR. */
				
				*rcode = KNOT_RCODE_NOTAUTH; 
				break;
			case KNOT_EMALF:
				*rcode = KNOT_RCODE_FORMERR;
				break;
			default:
				*rcode = KNOT_RCODE_SERVFAIL;
			}
		} else {
			dbg_xfr("xfr: no claimed key configured, "
				"treating as bad key\n");
		}
	} else {
		dbg_xfr("xfr: failed to parse rest of the packet\n");
		*rcode = KNOT_RCODE_FORMERR;
	}
	
	return ret;
}

/*!
 * \brief XFR-IN event handler function.
 *
 * Handle single XFR client event.
 *
 * \param w Associated XFR worker.
 * \param fd Associated file descriptor.
 * \param data Transfer data.
 */
int xfr_process_event(xfrworker_t *w, int fd, knot_ns_xfr_t *data)
{
	/* Buffer for answering. */
	uint8_t buf[65535];

	/* Update xfer state. */
	data->wire = buf;
	data->wire_size = sizeof(buf);

	/* Handle SOA/NOTIFY responses. */
	if (data->type == XFR_TYPE_NOTIFY || data->type == XFR_TYPE_SOA) {
		return xfr_process_udp_query(w, fd, data);
	}

	/* Read DNS/TCP packet. */
	int ret = 0;
	int rcvd = tcp_recv(fd, buf, sizeof(buf), 0);
	data->wire_size = rcvd;
	if (rcvd <= 0) {
		data->wire_size = 0;
		ret = KNOT_ECONN;
	} else {

	/*!
	 * \todo [TSIG] Somewhere before this fetch the query digest and the TSIG
	 *       associated with this transfer and save them to 'data'.
	 */

		/* Process incoming packet. */
		switch(data->type) {
		case XFR_TYPE_AIN:
			ret = knot_ns_process_axfrin(w->ns, data);
			break;
		case XFR_TYPE_IIN:
			ret = knot_ns_process_ixfrin(w->ns, data);
			break;
		default:
			ret = KNOT_EBADARG;
			break;
		}
	}

	/* AXFR-style IXFR. */
	if (ret == KNOT_ENOIXFR) {
		dbg_xfr("xfr: Fallback to AXFR/IN.\n");
		assert(data->type == XFR_TYPE_IIN);
		data->type = XFR_TYPE_AIN;
		ret = knot_ns_process_axfrin(w->ns, data);
	}

	/* Check return code for errors. */
	dbg_xfr_verb("xfr: processed incoming XFR packet (res =  %d)\n", ret);
	
	/* Finished xfers. */
	int xfer_finished = 0;
	if (ret != KNOT_EOK) {
		xfer_finished = 1;
	}
	
	/* IXFR refused, try again with AXFR. */
	knot_zone_t *zone = (knot_zone_t *)data->zone;
	if (zone && data->type == XFR_TYPE_IIN && ret == KNOT_EXFRREFUSED) {
		log_server_notice("IXFR/IN failed, attempting to use "
				  "AXFR/IN instead.\n");
		size_t bufsize = data->wire_size;
		ret = xfrin_create_axfr_query(zone->name, data->wire,
					      &bufsize);
		/* Send AXFR/IN query. */
		if (ret == KNOTD_EOK) {
			ret = data->send(data->session, &data->addr,
					 data->wire, bufsize);
			/* Switch to AIN type XFR and return now. */
			if (ret == bufsize) {
				data->type = XFR_TYPE_AIN;
				return KNOTD_EOK;
			}
		}
	}

	/* Handle errors. */
	if (ret < 0 && ret != KNOT_ENOXFR) {
		log_server_error("%cXFR/IN request failed - %s\n",
		                 data->type == XFR_TYPE_AIN ? 'A' : 'I',
		                 knot_strerror(ret));
	}

	/* Check finished zone. */
	if (xfer_finished) {
		
		knot_zone_t *zone = (knot_zone_t *)data->zone;
		zonedata_t *zd = (zonedata_t *)knot_zone_data(zone);
		const char *zorigin = zd->conf->name;

		/* Only for successful xfers. */
		if (ret > 0) {
			ret = xfr_xfrin_finalize(w, data);
			
			/* AXFR bootstrap timeout. */
			rcu_read_lock();
			if (!knot_zone_contents(zone) && data->type == XFR_TYPE_AIN) {
				/* Schedule request (60 - 90s random delay). */
				int tmr_s = AXFR_BOOTSTRAP_RETRY;
				tmr_s += (30.0 * 1000) * (rand() / (RAND_MAX + 1.0));
				zd->xfr_in.bootstrap_retry = tmr_s;
				log_zone_info("Another attempt to AXFR bootstrap "
				              "zone '%s' in %d seconds.\n",
				              zorigin, tmr_s/1000);
			}
			rcu_read_unlock();
			
			/* Update timers. */
			server_t *server = (server_t *)knot_ns_get_data(w->ns);
			zones_timers_update(zone, zd->conf, server->sched);
			
		} else {
			/* Cleanup */
			xfr_xfrin_cleanup(w, data);
		}
		
		/* Disconnect. */
		ret = KNOTD_ECONNREFUSED; /* Make it disconnect. */
	} else {
		ret = KNOTD_EOK;
	}

	return ret;
}

/*! \todo Document me.
 */
static int xfr_client_start(xfrworker_t *w, knot_ns_xfr_t *data)
{
	/* Fetch associated zone. */
	knot_zone_t *zone = (knot_zone_t *)data->zone;
	if (!zone) {
		return KNOTD_EINVAL;
	}
	
	/* Check if not already processing. */
	zonedata_t *zd = (zonedata_t *)knot_zone_data(zone);
	if (!zd) {
		return KNOTD_EINVAL;
	}
	
	/* Enqueue to worker that has zone locked for XFR/IN. */
	int ret = pthread_mutex_trylock(&zd->xfr_in.lock);
	if (ret != 0) {
		dbg_xfr_verb("xfr: XFR/IN switching to another thread, "
		             "zone '%s' is already in transfer\n",
		             zd->conf->name);
		xfrworker_t *nextw = (xfrworker_t *)zd->xfr_in.wrkr;
		if (nextw == 0) {
			nextw = w;
		}
		evqueue_write(nextw->q, data, sizeof(knot_ns_xfr_t));
		return KNOTD_EOK;
	} else {
		zd->xfr_in.wrkr = w;
	}

	/* Update address. */
	sockaddr_update(&data->addr);
	char r_addr[SOCKADDR_STRLEN];
	sockaddr_tostr(&data->addr, r_addr, sizeof(r_addr));
	int r_port = sockaddr_portnum(&data->addr);

	/* Connect to remote. */
	if (data->session <= 0) {
		int fd = socket_create(data->addr.family, SOCK_STREAM);
		if (fd < 0) {
			log_server_warning("Failed to create socket "
					   "(type=%s, family=%s).\n",
					   "SOCK_STREAM",
					   data->addr.family == AF_INET ?
					   "AF_INET" : "AF_INET6");
			return KNOTD_ERROR;
		}
		ret = connect(fd, data->addr.ptr, data->addr.len);
		if (ret < 0) {
			log_server_warning("Failed to connect to %cXFR master "
					   "at %s:%d.\n",
					   data->type == XFR_TYPE_AIN ? 'A' : 'I',
					   r_addr, r_port);
			if (!knot_zone_contents(zone)) {
				/* Reschedule request (120 - 240s random delay). */
				int tmr_s = AXFR_BOOTSTRAP_RETRY * 2; /* Malus x2 */
				tmr_s += (int)((120.0 * 1000) * 
				               (rand() / (RAND_MAX + 1.0)));
				event_t *ev = zd->xfr_in.timer;
				if (ev) {
					evsched_cancel(ev->parent, ev);
					evsched_schedule(ev->parent, ev, tmr_s);
				}
				log_zone_notice("Zone AXFR bootstrap failed, "
				                "another attempt in %d seconds."
				                "\n", tmr_s / 1000);
			}
			return KNOTD_ERROR;
		}

		/* Store new socket descriptor. */
		data->session = fd;
	} else {
		/* Duplicate existing socket descriptor. */
		data->session = dup(data->session);
	}

	/* Fetch zone contents. */
	rcu_read_lock();
	const knot_zone_contents_t *contents = knot_zone_contents(zone);
	if (!contents && data->type == XFR_TYPE_IIN) {
		rcu_read_unlock();
		log_server_warning("Failed start IXFR on zone with no "
				   "contents\n");
		return KNOTD_ERROR;
	}

	/* Create XFR query. */
	size_t bufsize = data->wire_size;
	switch(data->type) {
	case XFR_TYPE_AIN:
		ret = xfrin_create_axfr_query(zone->name, data->wire, &bufsize);
		break;
	case XFR_TYPE_IIN:
		ret = xfrin_create_ixfr_query(contents, data->wire, &bufsize);
		break;
	default:
		ret = KNOTD_EINVAL;
		break;
	}

	/* Handle errors. */
	if (ret != KNOTD_EOK) {
		dbg_xfr("xfr: failed to create XFR query type %d\n",
		        data->type);
		return ret;
	}

	/* Unlock zone contents. */
	rcu_read_unlock();
	
	/* Add to pending transfers. */
	knot_ns_xfr_t *task = xfr_register_task(w, data);
	
	ret = data->send(data->session, &data->addr, data->wire, bufsize);
	if (ret != bufsize) {
		log_server_notice("Failed to send %cXFR query.",
		                  data->type == XFR_TYPE_AIN ? 'A' : 'I');
		xfr_free_task(task);
		return KNOTD_ERROR;
	}
	
	/* Send XFR query. */
	log_server_info("%cXFR transfer of zone '%s/IN' with %s:%d started.\n",
			data->type == XFR_TYPE_AIN ? 'A' : 'I',
	                zd->conf->name,
			r_addr, r_port);

	return KNOTD_EOK;
}

static int xfr_fd_compare(void *k1, void *k2)
{
	if (k1 < k2) {
		return -1;
	}
	
	if (k1 > k2) {
		return 1;
	}
	
	return 0;
}

/*
 * Public APIs.
 */

static xfrworker_t* xfr_worker_create(xfrhandler_t *h, knot_nameserver_t *ns)
{
	xfrworker_t *w = malloc(sizeof(xfrworker_t));
	if(!w) {
		return 0;
	}
	
	/* Set nameserver and master. */
	w->ns = ns;
	w->master = h;
	
	/* Create event queue. */
	w->q = evqueue_new();
	if (!w->q) {
		free(w);
		return 0;
	}
	
	/* Create fdset. */
	w->fdset = fdset_new();
	if (!w->fdset) {
		evqueue_free(&w->q);
		free(w);
		return 0;
	}
	
	/* Add evqueue to fdset. */
	fdset_add(w->fdset, evqueue_pollfd(w->q), OS_EV_READ);
	
	return w;
}

static void xfr_worker_free(xfrworker_t *w) {
	if (w) {
		evqueue_free(&w->q);
		fdset_destroy(w->fdset);
		free(w);
	}
}

xfrhandler_t *xfr_create(size_t thrcount, knot_nameserver_t *ns)
{
	/* Create XFR handler data. */
	xfrhandler_t *data = malloc(sizeof(xfrhandler_t));
	if (!data) {
		return 0;
	}
	memset(data, 0, sizeof(xfrhandler_t));
	
	/* Create RR mutex. */
	pthread_mutex_init(&data->rr_mx, 0);

	/* Create tasks structure and mutex. */
	pthread_mutex_init(&data->tasks_mx, 0);
	data->tasks = skip_create_list(xfr_fd_compare);
	
	/* Initialize threads. */
	data->workers = malloc(thrcount * sizeof(xfrhandler_t*));
	if(data->workers == 0) {
		pthread_mutex_destroy(&data->rr_mx);
		free(data);
	}
	
	/* Create threading unit. */
	dt_unit_t *unit = dt_create(thrcount);
	if (!unit) {
		pthread_mutex_destroy(&data->rr_mx);
		free(data->workers);
		free(data);
		return 0;
	}
	data->unit = unit;
	
	/* Create worker threads. */
	unsigned initialized = 0;
	for (unsigned i = 0; i < thrcount; ++i) {
		data->workers[i] = xfr_worker_create(data, ns);
		if(data->workers[i] == 0) {
			break;
		}
		++initialized;
	}
	
	/* Check for initialized. */
	if (initialized != thrcount) {
		for (unsigned i = 0; i < initialized; ++i) {
			xfr_worker_free(data->workers[i]);
		}
		pthread_mutex_destroy(&data->rr_mx);
		free(data->workers);
		free(data->unit);
		free(data);
		return 0;
	}
	
	/* Assign worker threads. */
	for (unsigned i = 0; i < thrcount; ++i) {
		dt_repurpose(unit->threads[i], xfr_worker, data->workers[i]);
	}
	
	data->interrupt = xfr_interrupt;

	return data;
}

int xfr_free(xfrhandler_t *handler)
{
	if (!handler) {
		return KNOTD_EINVAL;
	}
	
	/* Free RR mutex. */
	pthread_mutex_destroy(&handler->rr_mx);

	/* Free tasks and mutex. */
	skip_destroy_list(&handler->tasks, 0,
	                  (void(*)(void*))xfr_free_task);
	pthread_mutex_destroy(&handler->tasks_mx);
	
	/* Free workers. */
	for (unsigned i = 0; i < handler->unit->size; ++i) {
		xfr_worker_free(handler->workers[i]);
	}
	free(handler->workers);

	/* Delete unit. */
	dt_delete(&handler->unit);
	free(handler);

	return KNOTD_EOK;
}

int xfr_stop(xfrhandler_t *handler)
{
	/* Break loop. */
	dt_stop(handler->unit);
	return KNOTD_EOK;
}

int xfr_join(xfrhandler_t *handler) {
	return dt_join(handler->unit);
}

int xfr_request_init(knot_ns_xfr_t *r, int type, int flags, knot_packet_t *pkt)
{
	if (!r || type < 0 || flags < 0) {
		return KNOTD_EINVAL;
	}
	
	/* Blank and init. */
	memset(r, 0, sizeof(knot_ns_xfr_t));
	r->type = type;
	r->flags = flags;
	
	/* Copy packet if applicable. */
	if (pkt != 0) {
		uint8_t *wire_copy = malloc(sizeof(uint8_t) * pkt->size);
		if (!wire_copy) {
			ERR_ALLOC_FAILED;
			return KNOTD_ENOMEM;
		}
		memcpy(wire_copy, pkt->wireformat, pkt->size);
		pkt->wireformat = wire_copy;
		r->query = pkt;
	}
	
	return KNOTD_EOK;
}

int xfr_request(xfrhandler_t *handler, knot_ns_xfr_t *req)
{
	if (!handler || !req) {
		return KNOTD_EINVAL;
	}
	
	/* Get next worker in RR fashion */
	pthread_mutex_lock(&handler->rr_mx);
	evqueue_t *q = handler->workers[handler->rr]->q;
	handler->rr = get_next_rr(handler->rr, handler->unit->size);
	pthread_mutex_unlock(&handler->rr_mx);

	/* Delegate request. */
	int ret = evqueue_write(q, req, sizeof(knot_ns_xfr_t));
	if (ret < 0) {
		return KNOTD_ERROR;
	}

	return KNOTD_EOK;
}

static int xfr_process_request(xfrworker_t *w, uint8_t *buf, size_t buflen)
{
	/* Read single request. */
	knot_ns_xfr_t xfr = {};
	int ret = evqueue_read(w->q, &xfr, sizeof(knot_ns_xfr_t));
	if (ret != sizeof(knot_ns_xfr_t)) {		
		dbg_xfr_verb("xfr: evqueue_read() returned %d.\n", ret);
		return KNOTD_ENOTRUNNING;
	}

	/* Update request. */
	sockaddr_update(&xfr.addr);
	xfr.wire = buf;
	xfr.wire_size = buflen;
	char r_addr[SOCKADDR_STRLEN];
	sockaddr_tostr(&xfr.addr, r_addr, sizeof(r_addr));
	int r_port = sockaddr_portnum(&xfr.addr);

	/* Handle request. */
	knot_ns_xfr_t *task = 0;
	evsched_t *sch = 0;
	const char *req_type = "";
	knot_rcode_t rcode = 0;
	knot_zone_t *zone = xfr.zone;
	const char *zname = "?";
	if (zone) {
		zonedata_t *zd = xfr.zone->data;
		zname = zd->conf->name;
	}
	
	conf_read_lock();

	/* XFR request state tracking. */
	int init_failed = 0;
	const char *errstr = "";

	dbg_xfr_verb("xfr: processing request type '%d'\n", xfr.type);
	switch(xfr.type) {
	case XFR_TYPE_AOUT:
		req_type = "AXFR/OUT";
		ret = knot_ns_init_xfr(w->ns, &xfr);
		init_failed = (ret != KNOT_EOK);
		errstr = knot_strerror(ret);
		if (xfr.zone) {
			zonedata_t *zd = xfr.zone->data;
			zname = zd->conf->name;
		}

		/* Check requested zone. */
		if (!init_failed) {
			ret = zones_xfr_check_zone(&xfr, &rcode);
			init_failed = (ret != KNOTD_EOK);
			errstr = knotd_strerror(ret);
		}

<<<<<<< HEAD
		/* Check TSIG. */
		if (!init_failed) {
			ret = xfr_check_tsig(&xfr, &rcode);
			init_failed = (ret != KNOT_EOK);
			errstr = knot_strerror(ret);
		}
=======
		int init_failed = ret != KNOT_EOK;
		ret = zones_xfr_check_zone(&xfr, &rcode);
		if (ret != KNOTD_EOK) {
			if (!init_failed) {
				knot_ns_xfr_send_error(w->ns, &xfr, rcode);
				socket_close(xfr.session);
				log_server_notice("AXFR transfer of zone '%s/OUT' "
				                  "%s:%d - check failed: %s\n",
				                  zname,
						  r_addr, r_port,
						  knotd_strerror(ret));
			}
		} else {
>>>>>>> 075c8a83

		/* Evaluate progress and answer if passed. */
		if (init_failed) {
			knot_ns_xfr_send_error(&xfr, rcode);
			socket_close(xfr.session);
			log_server_notice("AXFR transfer of zone '%s/OUT' "
			                  "%s:%d failed: %s\n",
			                  zname,
			                  r_addr, r_port,
			                  errstr);
		} else {
			ret = knot_ns_answer_axfr(w->ns, &xfr);
			dbg_xfr("xfr: ns_answer_axfr() = %d.\n", ret);
			if (ret != KNOTD_EOK) {
				socket_close(xfr.session);
			} else {
				log_server_info("AXFR transfer of zone '%s/OUT' "
				                "to %s:%d successful.\n",
				                zname,
				                r_addr, r_port);
			}
		}
		
		if (xfr.digest) {
			free(xfr.digest);
			xfr.digest_max_size = 0;
			xfr.digest = 0;
		}
		free(xfr.query->wireformat);
		xfr.query->wireformat = 0;
		knot_packet_free(&xfr.query); /* Free query. */
		break;
	case XFR_TYPE_IOUT:
		req_type = "IXFR/OUT";
		ret = knot_ns_init_xfr(w->ns, &xfr);
		init_failed = (ret != KNOT_EOK);
		errstr = knot_strerror(ret);
		if (xfr.zone) {
			zonedata_t *zd = xfr.zone->data;
			zname = zd->conf->name;
		}
		
		/* Check requested zone. */
		if (!init_failed) {
			ret = zones_xfr_check_zone(&xfr, &rcode);
			init_failed = (ret != KNOTD_EOK);
			errstr = knotd_strerror(ret);
		}

		/* Check TSIG. */
		if (!init_failed) {
			ret = xfr_check_tsig(&xfr, &rcode);
			init_failed = (ret != KNOT_EOK);
			errstr = knot_strerror(ret);
		}
		
<<<<<<< HEAD
		/* Load changesets from journal. */
		if (!init_failed) {
			ret = zones_xfr_load_changesets(&xfr);
			if (ret != KNOTD_EOK) {
				/* History cannot be reconstructed, fallback to AXFR. */
				if (ret == KNOTD_ERANGE) {
					log_server_info("IXFR transfer of zone '%s/OUT'"
					                " - not enough data in journal,"
					                " fallback to AXFR.\n",
					                zname);
					xfr.type = XFR_TYPE_AOUT;
					xfr_request(w->master, &xfr);
					conf_read_unlock();
					return KNOTD_EOK;
				}
				rcode = KNOT_RCODE_SERVFAIL;
				init_failed = (ret != KNOTD_EOK);
				errstr = knotd_strerror(ret);
			}
		}
		
		/* Evaluate progress and answer if passed. */
		if (init_failed) {
			knot_ns_xfr_send_error(&xfr, rcode);
			log_server_notice("IXFR transfer of zone '%s/OUT' "
			                  "%s:%d failed: %s\n",
			                  zname,
			                  r_addr, r_port,
			                  errstr);
			ret = KNOTD_ERROR;
		} else {
			ret = knot_ns_answer_ixfr(w->ns, &xfr);
			dbg_xfr("xfr: ns_answer_ixfr() = %d.\n", ret);
			if (ret != KNOTD_EOK) {
				socket_close(xfr.session);
			} else {
=======
		ret = zones_xfr_check_zone(&xfr, &rcode);
		if (ret != KNOTD_EOK) {
			dbg_xfr("xfr: failed zone checking: %s\n",
			        knotd_strerror(ret));
			knot_ns_xfr_send_error(w->ns, &xfr, rcode);
			socket_close(xfr.session);
		}
		
		ret = zones_xfr_load_changesets(&xfr);
		if (ret != KNOTD_EOK) {
			dbg_xfr("xfr: Failed to load changesets: %s\n",
			        knot_strerror(ret));
			/* History cannot be reconstructed, fallback to AXFR. */
			if (ret == KNOTD_ERANGE) {
>>>>>>> 075c8a83
				log_server_info("IXFR transfer of zone '%s/OUT'"
						" - not enough data in journal,"
						" fallback to AXFR.\n",
						zname);
				xfr.type = XFR_TYPE_AOUT;
				xfr_request(w->master, &xfr);
				return KNOTD_EOK;
			}
<<<<<<< HEAD
=======
			knot_ns_xfr_send_error(w->ns, &xfr, KNOT_RCODE_SERVFAIL);
			socket_close(xfr.session);
			return KNOTD_EOK;
>>>>>>> 075c8a83
		}
		if (xfr.digest) {
			free(xfr.digest);
			xfr.digest = 0;
			xfr.digest_max_size = 0;
		}
		free(xfr.query->wireformat);
		knot_packet_free(&xfr.query); /* Free query. */
		break;
	case XFR_TYPE_AIN:
		req_type = "AXFR/IN";
	case XFR_TYPE_IIN:
		if (xfr.type == XFR_TYPE_IIN) {
			req_type = "IXFR/IN";
		}
		
		ret = xfr_client_start(w, &xfr);
		
		/* Report. */
		if (ret != KNOTD_EOK && ret != KNOTD_EACCES) {
			log_server_error("%s request from %s:%d failed: %s\n",
			                 req_type, r_addr, r_port,
			                 knotd_strerror(ret));
		}
		break;
	case XFR_TYPE_SOA:
	case XFR_TYPE_NOTIFY:
		/* Register task. */
		task = xfr_register_task(w, &xfr);
		if (!task) {
			ret = KNOTD_ENOMEM;
			break;
		}

		req_type = "SOA or NOTIFY";
		dbg_xfr("xfr: waiting for %s query response\n",
			  xfr.type == XFR_TYPE_SOA ? "SOA" : "NOTIFY");

		/* Add timeout. */
		sch = ((server_t *)knot_ns_get_data(w->ns))->sched;
		task->data = evsched_schedule_cb(sch, xfr_udp_timeout,
						 task, SOA_QRY_TIMEOUT);
		ret = KNOTD_EOK;
		break;
	/* Socket close event. */
	case XFR_TYPE_CLOSE:
		xfr_free_task((knot_ns_xfr_t *)xfr.data);
		ret = KNOTD_EOK;
	default:
		break;
	}

<<<<<<< HEAD
	conf_read_unlock();
=======
	/* Report. */
	/*! \todo Check this condition! */
	if (ret < KNOTD_EOK && ret != KNOTD_EACCES) {
		log_server_error("%s request from %s:%d failed: %s\n",
				 req_type, r_addr, r_port,
				 knotd_strerror(ret));
	}
>>>>>>> 075c8a83
	
	return ret;
}

int xfr_worker(dthread_t *thread)
{
	xfrworker_t *w = (xfrworker_t *)thread->data;	

	/* Check data. */
	if (w < 0) {
		dbg_xfr("xfr: NULL worker data, worker cancelled\n");
		return KNOTD_EINVAL;
	}

	/* Buffer for answering. */
	uint8_t buf[65535];

	/* Accept requests. */
	int ret = 0;
	dbg_xfr_verb("xfr: worker=%p starting\n", w);
	for (;;) {
		
		/* Check for cancellation. */
		if (dt_is_cancelled(thread)) {
			break;
		}
		
		/* Poll fdset. */
		int nfds = fdset_wait(w->fdset);
		if (nfds <= 0) {
			continue;
		}
		
		/* Check for cancellation. */
		if (dt_is_cancelled(thread)) {
			break;
		}
		
		/* Iterate fdset. */
		xfrhandler_t *h = w->master;
		knot_ns_xfr_t *data = 0;
		int rfd = evqueue_pollfd(w->q);
		fdset_it_t it;
		fdset_begin(w->fdset, &it);
		while(1) {
			
			/* Check if it request. */
			if (it.fd == rfd) {
				dbg_xfr_verb("xfr: worker=%p processing request\n",
				             w);
				ret = xfr_process_request(w, buf, sizeof(buf));
				if (ret == KNOTD_ENOTRUNNING) {
					break;
				}
			} else {
				/* Find data. */
				pthread_mutex_lock(&h->tasks_mx);
				data = skip_find(h->tasks, (void*)((size_t)it.fd));
				pthread_mutex_unlock(&h->tasks_mx);
				dbg_xfr_verb("xfr: worker=%p processing event on "
				             "fd=%d data=%p.\n",
				             w, it.fd, data);
				ret = xfr_process_event(w, it.fd, data);
				if (ret != KNOTD_EOK) {
					xfr_free_task(data);
				}
			}
			
			/* Next fd. */
			if (fdset_next(w->fdset, &it) < 0) {
				break;
			}
		}
	}


	/* Stop whole unit. */
	dbg_xfr_verb("xfr: worker=%p finished.\n", w);
	thread->data = 0;
	return KNOTD_EOK;
}<|MERGE_RESOLUTION|>--- conflicted
+++ resolved
@@ -936,32 +936,16 @@
 			errstr = knotd_strerror(ret);
 		}
 
-<<<<<<< HEAD
 		/* Check TSIG. */
 		if (!init_failed) {
 			ret = xfr_check_tsig(&xfr, &rcode);
 			init_failed = (ret != KNOT_EOK);
 			errstr = knot_strerror(ret);
 		}
-=======
-		int init_failed = ret != KNOT_EOK;
-		ret = zones_xfr_check_zone(&xfr, &rcode);
-		if (ret != KNOTD_EOK) {
-			if (!init_failed) {
-				knot_ns_xfr_send_error(w->ns, &xfr, rcode);
-				socket_close(xfr.session);
-				log_server_notice("AXFR transfer of zone '%s/OUT' "
-				                  "%s:%d - check failed: %s\n",
-				                  zname,
-						  r_addr, r_port,
-						  knotd_strerror(ret));
-			}
-		} else {
->>>>>>> 075c8a83
 
 		/* Evaluate progress and answer if passed. */
 		if (init_failed) {
-			knot_ns_xfr_send_error(&xfr, rcode);
+			knot_ns_xfr_send_error(w->ns, &xfr, rcode);
 			socket_close(xfr.session);
 			log_server_notice("AXFR transfer of zone '%s/OUT' "
 			                  "%s:%d failed: %s\n",
@@ -1014,7 +998,6 @@
 			errstr = knot_strerror(ret);
 		}
 		
-<<<<<<< HEAD
 		/* Load changesets from journal. */
 		if (!init_failed) {
 			ret = zones_xfr_load_changesets(&xfr);
@@ -1038,7 +1021,7 @@
 		
 		/* Evaluate progress and answer if passed. */
 		if (init_failed) {
-			knot_ns_xfr_send_error(&xfr, rcode);
+			knot_ns_xfr_send_error(w->ns, &xfr, rcode);
 			log_server_notice("IXFR transfer of zone '%s/OUT' "
 			                  "%s:%d failed: %s\n",
 			                  zname,
@@ -1051,22 +1034,6 @@
 			if (ret != KNOTD_EOK) {
 				socket_close(xfr.session);
 			} else {
-=======
-		ret = zones_xfr_check_zone(&xfr, &rcode);
-		if (ret != KNOTD_EOK) {
-			dbg_xfr("xfr: failed zone checking: %s\n",
-			        knotd_strerror(ret));
-			knot_ns_xfr_send_error(w->ns, &xfr, rcode);
-			socket_close(xfr.session);
-		}
-		
-		ret = zones_xfr_load_changesets(&xfr);
-		if (ret != KNOTD_EOK) {
-			dbg_xfr("xfr: Failed to load changesets: %s\n",
-			        knot_strerror(ret));
-			/* History cannot be reconstructed, fallback to AXFR. */
-			if (ret == KNOTD_ERANGE) {
->>>>>>> 075c8a83
 				log_server_info("IXFR transfer of zone '%s/OUT'"
 						" - not enough data in journal,"
 						" fallback to AXFR.\n",
@@ -1075,12 +1042,6 @@
 				xfr_request(w->master, &xfr);
 				return KNOTD_EOK;
 			}
-<<<<<<< HEAD
-=======
-			knot_ns_xfr_send_error(w->ns, &xfr, KNOT_RCODE_SERVFAIL);
-			socket_close(xfr.session);
-			return KNOTD_EOK;
->>>>>>> 075c8a83
 		}
 		if (xfr.digest) {
 			free(xfr.digest);
@@ -1133,17 +1094,7 @@
 		break;
 	}
 
-<<<<<<< HEAD
 	conf_read_unlock();
-=======
-	/* Report. */
-	/*! \todo Check this condition! */
-	if (ret < KNOTD_EOK && ret != KNOTD_EACCES) {
-		log_server_error("%s request from %s:%d failed: %s\n",
-				 req_type, r_addr, r_port,
-				 knotd_strerror(ret));
-	}
->>>>>>> 075c8a83
 	
 	return ret;
 }
