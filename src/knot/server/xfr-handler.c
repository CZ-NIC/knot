--- conflicted
+++ resolved
@@ -847,138 +847,6 @@
 	return FDSET_KEEP;
 }
 
-<<<<<<< HEAD
-=======
-/*! \brief Check TSIG if exists. */
-static int xfr_check_tsig(knot_ns_xfr_t *xfr, knot_rcode_t *rcode, char **tag)
-{
-	/* Parse rest of the packet. */
-	int ret = KNOT_EOK;
-	knot_packet_t *qry = xfr->query;
-	knot_tsig_key_t *key = 0;
-	const knot_rrset_t *tsig_rr = 0;
-
-	/* Find TSIG key name from query. */
-	const knot_dname_t* kname = 0;
-	int tsig_pos = knot_packet_additional_rrset_count(qry) - 1;
-	if (tsig_pos >= 0) {
-		tsig_rr = knot_packet_additional_rrset(qry, tsig_pos);
-		if (knot_rrset_type(tsig_rr) == KNOT_RRTYPE_TSIG) {
-			dbg_xfr("xfr: found TSIG in AR\n");
-			kname = knot_rrset_owner(tsig_rr);
-			if (tag) {
-				*tag = knot_dname_to_str(kname);
-
-			}
-		} else {
-			tsig_rr = 0;
-		}
-	}
-	if (!kname) {
-		dbg_xfr("xfr: TSIG not found in AR\n");
-		char *name = knot_dname_to_str(
-		                        knot_zone_name(xfr->zone));
-		free(name);
-
-		// return REFUSED
-		xfr->tsig_key = 0;
-		*rcode = KNOT_RCODE_REFUSED;
-		return KNOT_EDENIED;
-	}
-	if (tsig_rr) {
-		knot_tsig_algorithm_t alg = tsig_rdata_alg(tsig_rr);
-		if (knot_tsig_digest_length(alg) == 0) {
-			*rcode = KNOT_RCODE_NOTAUTH;
-			xfr->tsig_key = NULL;
-			xfr->tsig_rcode = KNOT_RCODE_BADKEY;
-			xfr->tsig_prev_time_signed =
-			                tsig_rdata_time_signed(tsig_rr);
-			return KNOT_TSIG_EBADKEY;
-		}
-	}
-
-	/* Evaluate configured key for claimed key name.*/
-	key = xfr->tsig_key; /* Expects already set key (check_zone) */
-	xfr->tsig_key = 0;
-	if (key && kname && knot_dname_cmp(key->name, kname) == 0) {
-		dbg_xfr("xfr: found claimed TSIG key for comparison\n");
-	} else {
-
-		/* TSIG is mandatory if configured for interface. */
-		/* Configured, but doesn't match. */
-		dbg_xfr("xfr: no claimed key configured or not received"
-		        ", treating as bad key\n");
-		*rcode = KNOT_RCODE_NOTAUTH;
-		ret = KNOT_TSIG_EBADKEY;
-		xfr->tsig_rcode = KNOT_RCODE_BADKEY;
-		key = NULL; /* Invalidate, ret already set to BADKEY */
-	}
-
-	/* Validate with TSIG. */
-	if (key) {
-		/* Prepare variables for TSIG */
-		xfr_task_setsig(xfr, key);
-
-		/* Copy MAC from query. */
-		dbg_xfr("xfr: validating TSIG from query\n");
-		const uint8_t* mac = tsig_rdata_mac(tsig_rr);
-		size_t mac_len = tsig_rdata_mac_length(tsig_rr);
-		if (mac_len > xfr->digest_max_size) {
-			ret = KNOT_EMALF;
-			dbg_xfr("xfr: MAC length %zu exceeds digest "
-			        "maximum size %zu\n",
-			        mac_len, xfr->digest_max_size);
-		} else {
-			assert(xfr->digest);
-			memcpy(xfr->digest, mac, mac_len);
-			xfr->digest_size = mac_len;
-
-			/* Check query TSIG. */
-			ret = knot_tsig_server_check(
-			                        tsig_rr,
-			                        knot_packet_wireformat(qry),
-			                        knot_packet_size(qry),
-			                        key);
-			dbg_xfr("knot_tsig_server_check() returned %s\n",
-			        knot_strerror(ret));
-		}
-
-		/* Evaluate TSIG check results. */
-		switch(ret) {
-		case KNOT_EOK:
-			*rcode = KNOT_RCODE_NOERROR;
-			break;
-		case KNOT_TSIG_EBADKEY:
-			xfr->tsig_rcode = KNOT_RCODE_BADKEY;
-			xfr->tsig_key = NULL;
-			*rcode = KNOT_RCODE_NOTAUTH;
-			break;
-		case KNOT_TSIG_EBADSIG:
-			xfr->tsig_rcode = KNOT_RCODE_BADSIG;
-			xfr->tsig_key = NULL;
-			*rcode = KNOT_RCODE_NOTAUTH;
-			break;
-		case KNOT_TSIG_EBADTIME:
-			xfr->tsig_rcode = KNOT_RCODE_BADTIME;
-			// store the time signed from the query
-			assert(tsig_rr != NULL);
-			xfr->tsig_prev_time_signed =
-			                tsig_rdata_time_signed(tsig_rr);
-			*rcode = KNOT_RCODE_NOTAUTH;
-			break;
-		case KNOT_EMALF:
-			*rcode = KNOT_RCODE_FORMERR;
-			break;
-		default:
-			*rcode = KNOT_RCODE_SERVFAIL;
-		}
-	}
-
-
-	return ret;
-}
-
->>>>>>> cd17b58e
 int xfr_worker(dthread_t *thread)
 {
 	assert(thread != NULL && thread->data != NULL);
