--- conflicted
+++ resolved
@@ -61,10 +61,6 @@
  * \return KNOT_E*
  */
 int rrset_deserialize(const uint8_t *stream, size_t *stream_size,
-<<<<<<< HEAD
                       knot_rrset_t *rrset);
-=======
-                      knot_rrset_t **rrset);
 
-/*! @} */
->>>>>>> 2ccdbec8
+/*! @} */