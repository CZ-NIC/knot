--- conflicted
+++ resolved
@@ -1641,18 +1641,9 @@
 		xfr_req.type = zones_transfer_to_use(contents);
 		
 		/* Select TSIG key. */
-<<<<<<< HEAD
 		if (zd->xfr_in.tsig_key.name) {
 			xfr_req.tsig_key = &zd->xfr_in.tsig_key;
 		}
-=======
-		/*!< \todo [TSIG] DISABLED */
-		xfr_req.tsig_key = 0;
-		/* CLEANUP */
-//		if (zd->xfr_in.tsig_key.name) {
-//			xfr_req.tsig_key = &zd->xfr_in.tsig_key;
-//		}
->>>>>>> 12034627
 
 		/* Unlock zone contents. */
 		rcu_read_unlock();
