/*  Copyright (C) 2011 CZ.NIC, z.s.p.o. <knot-dns@labs.nic.cz>

    This program is free software: you can redistribute it and/or modify
    it under the terms of the GNU General Public License as published by
    the Free Software Foundation, either version 3 of the License, or
    (at your option) any later version.

    This program is distributed in the hope that it will be useful,
    but WITHOUT ANY WARRANTY; without even the implied warranty of
    MERCHANTABILITY or FITNESS FOR A PARTICULAR PURPOSE.  See the
    GNU General Public License for more details.

    You should have received a copy of the GNU General Public License
    along with this program.  If not, see <http://www.gnu.org/licenses/>.
 */

#include <assert.h>
#include <stdlib.h>
#include <stdio.h>

#include "knot/zone/zone-tree.h"
#include "knot/zone/node.h"
#include "common/debug.h"
#include "common/hattrie/hat-trie.h"

/*----------------------------------------------------------------------------*/
/* API functions                                                              */
/*----------------------------------------------------------------------------*/

zone_tree_t* zone_tree_create()
{
	return hattrie_create();
}

/*----------------------------------------------------------------------------*/

size_t zone_tree_weight(const zone_tree_t* tree)
{
	return hattrie_weight(tree);
}

int zone_tree_is_empty(const zone_tree_t *tree)
{
	return zone_tree_weight(tree) == 0;
}

/*----------------------------------------------------------------------------*/

int zone_tree_insert(zone_tree_t *tree, zone_node_t *node)
{
	if (tree == NULL) {
		return KNOT_EINVAL;
	}

	assert(tree && node && node->owner);
	uint8_t lf[KNOT_DNAME_MAXLEN];
	knot_dname_lf(lf, node->owner, NULL);

	*hattrie_get(tree, (char*)lf+1, *lf) = node;
	return KNOT_EOK;
}

/*----------------------------------------------------------------------------*/

int zone_tree_find(zone_tree_t *tree, const knot_dname_t *owner,
                          const zone_node_t **found)
{
	if (owner == NULL || found == NULL) {
		return KNOT_EINVAL;
	}

	return zone_tree_get(tree, owner, (zone_node_t **)found);
}

/*----------------------------------------------------------------------------*/

int zone_tree_get(zone_tree_t *tree, const knot_dname_t *owner,
                         zone_node_t **found)
{
	if (owner == NULL) {
		return KNOT_EINVAL;
	}

	if (zone_tree_is_empty(tree)) {
		return KNOT_ENONODE;
	}

	uint8_t lf[KNOT_DNAME_MAXLEN];
	knot_dname_lf(lf, owner, NULL);

	value_t *val = hattrie_tryget(tree, (char*)lf+1, *lf);
	if (val == NULL) {
		*found = NULL;
	} else {
		*found = (zone_node_t*)(*val);
	}

	return KNOT_EOK;
}

/*----------------------------------------------------------------------------*/

int zone_tree_find_less_or_equal(zone_tree_t *tree,
<<<<<<< HEAD
                                        const knot_dname_t *owner,
                                        const zone_node_t **found,
                                        const zone_node_t **previous)
=======
                                 const knot_dname_t *owner,
                                 const zone_node_t **found,
                                 const zone_node_t **previous)
>>>>>>> 19e5cfda
{
	if (owner == NULL || found == NULL || previous == NULL) {
		return KNOT_EINVAL;
	}

	zone_node_t *f = NULL, *p = NULL;
	int ret = zone_tree_get_less_or_equal(tree, owner, &f, &p);

	*found = f;
	*previous = p;

	return ret;
}

/*----------------------------------------------------------------------------*/

int zone_tree_get_less_or_equal(zone_tree_t *tree,
<<<<<<< HEAD
                                       const knot_dname_t *owner,
                                       zone_node_t **found,
                                       zone_node_t **previous)
=======
                                const knot_dname_t *owner,
                                zone_node_t **found,
                                zone_node_t **previous)
>>>>>>> 19e5cfda
{
	if (owner == NULL || found == NULL || previous == NULL) {
		return KNOT_EINVAL;
	}

	if (zone_tree_is_empty(tree)) {
		return KNOT_ENONODE;
	}

	uint8_t lf[KNOT_DNAME_MAXLEN];
	knot_dname_lf(lf, owner, NULL);

	value_t *fval = NULL;
	int ret = hattrie_find_leq(tree, (char*)lf+1, *lf, &fval);
	if (fval) {
		*found = (zone_node_t *)(*fval);
	}
	int exact_match = 0;
	if (ret == 0) {
		if (fval) {
			*previous = (*found)->prev;
		}
		exact_match = 1;
	} else if (ret < 0) {
		*previous = *found;
		*found = NULL;
	} else if (ret > 0) {
		/* Previous should be the rightmost node.
		 * For regular zone it is the node left of apex, but for some
		 * cases like NSEC3, there is no such sort of thing (name wise).
		 */
		/*! \todo We could store rightmost node in zonetree probably. */
		hattrie_iter_t *i = hattrie_iter_begin(tree, 1);
		*previous = *(zone_node_t **)hattrie_iter_val(i); /* leftmost */
		*previous = (*previous)->prev; /* rightmost */
		*found = NULL;
		hattrie_iter_free(i);
	}

	/* Previous node for proof must be non-empty and authoritative. */
	if (*previous &&
	    ((*previous)->rrset_count == 0 || (*previous)->flags & NODE_FLAGS_NONAUTH)) {
		*previous = (*previous)->prev;
	}

dbg_zone_exec_detail(
		char *name = knot_dname_to_str(owner);
		char *name_f = (*found != NULL)
			? knot_dname_to_str((*found)->owner)
			: "none";

		dbg_zone_detail("Searched for owner %s in zone tree.\n",
				name);
		dbg_zone_detail("Exact match: %d\n", exact_match);
		dbg_zone_detail("Found node: %p: %s.\n", *found, name_f);
		dbg_zone_detail("Previous node: %p.\n", *previous);

		free(name);
		if (*found != NULL) {
			free(name_f);
		}
);

	return exact_match;
}

/*----------------------------------------------------------------------------*/

int zone_tree_remove(zone_tree_t *tree,
<<<<<<< HEAD
                            const knot_dname_t *owner,
                          zone_node_t **removed)
=======
                     const knot_dname_t *owner,
                     zone_node_t **removed)
>>>>>>> 19e5cfda
{
	if (owner == NULL) {
		return KNOT_EINVAL;
	}

	if (zone_tree_is_empty(tree)) {
		return KNOT_ENONODE;
	}

	uint8_t lf[KNOT_DNAME_MAXLEN];
	knot_dname_lf(lf, owner, NULL);

	value_t *rval = hattrie_tryget(tree, (char*)lf+1, *lf);
	if (rval == NULL) {
		return KNOT_ENOENT;
	} else {
		*removed = (zone_node_t *)(*rval);
	}


	hattrie_del(tree, (char*)lf+1, *lf);
	return KNOT_EOK;
}

/*----------------------------------------------------------------------------*/

int zone_tree_apply_inorder(zone_tree_t *tree,
<<<<<<< HEAD
                                 zone_tree_apply_cb_t function,
                                 void *data)
=======
                            zone_tree_apply_cb_t function,
                            void *data)
>>>>>>> 19e5cfda
{
	if (function == NULL) {
		return KNOT_EINVAL;
	}

	if (zone_tree_is_empty(tree)) {
		return KNOT_EOK;
	}

	int result = KNOT_EOK;

	hattrie_iter_t *i = hattrie_iter_begin(tree, 1);
	while(!hattrie_iter_finished(i)) {
		result = function((zone_node_t **)hattrie_iter_val(i), data);
		if (result != KNOT_EOK) {
			break;
		}
		hattrie_iter_next(i);
	}
	hattrie_iter_free(i);

	return result;
}

/*----------------------------------------------------------------------------*/

int zone_tree_apply(zone_tree_t *tree,
<<<<<<< HEAD
                         zone_tree_apply_cb_t function,
                         void *data)
=======
                    zone_tree_apply_cb_t function,
                    void *data)
>>>>>>> 19e5cfda
{
	if (function == NULL) {
		return KNOT_EINVAL;
	}

	if (zone_tree_is_empty(tree)) {
		return KNOT_EOK;
	}

	return hattrie_apply_rev(tree, (int (*)(value_t*,void*))function, data);
}

/*----------------------------------------------------------------------------*/

void zone_tree_free(zone_tree_t **tree)
{
	if (tree == NULL || *tree == NULL) {
		return;
	}
	hattrie_free(*tree);
	*tree = NULL;
}

/*----------------------------------------------------------------------------*/

static int zone_tree_free_node(zone_node_t **node, void *data)
{
	UNUSED(data);
	if (node) {
		node_free(node);
	}
	return KNOT_EOK;
}

void zone_tree_deep_free(zone_tree_t **tree)
{
	if (tree == NULL || *tree == NULL) {
		return;
	}

	zone_tree_apply(*tree, zone_tree_free_node, NULL);
	zone_tree_free(tree);
}<|MERGE_RESOLUTION|>--- conflicted
+++ resolved
@@ -101,15 +101,9 @@
 /*----------------------------------------------------------------------------*/
 
 int zone_tree_find_less_or_equal(zone_tree_t *tree,
-<<<<<<< HEAD
-                                        const knot_dname_t *owner,
-                                        const zone_node_t **found,
-                                        const zone_node_t **previous)
-=======
                                  const knot_dname_t *owner,
                                  const zone_node_t **found,
                                  const zone_node_t **previous)
->>>>>>> 19e5cfda
 {
 	if (owner == NULL || found == NULL || previous == NULL) {
 		return KNOT_EINVAL;
@@ -127,15 +121,9 @@
 /*----------------------------------------------------------------------------*/
 
 int zone_tree_get_less_or_equal(zone_tree_t *tree,
-<<<<<<< HEAD
-                                       const knot_dname_t *owner,
-                                       zone_node_t **found,
-                                       zone_node_t **previous)
-=======
                                 const knot_dname_t *owner,
                                 zone_node_t **found,
                                 zone_node_t **previous)
->>>>>>> 19e5cfda
 {
 	if (owner == NULL || found == NULL || previous == NULL) {
 		return KNOT_EINVAL;
@@ -205,13 +193,8 @@
 /*----------------------------------------------------------------------------*/
 
 int zone_tree_remove(zone_tree_t *tree,
-<<<<<<< HEAD
-                            const knot_dname_t *owner,
-                          zone_node_t **removed)
-=======
                      const knot_dname_t *owner,
                      zone_node_t **removed)
->>>>>>> 19e5cfda
 {
 	if (owner == NULL) {
 		return KNOT_EINVAL;
@@ -239,13 +222,8 @@
 /*----------------------------------------------------------------------------*/
 
 int zone_tree_apply_inorder(zone_tree_t *tree,
-<<<<<<< HEAD
-                                 zone_tree_apply_cb_t function,
-                                 void *data)
-=======
                             zone_tree_apply_cb_t function,
                             void *data)
->>>>>>> 19e5cfda
 {
 	if (function == NULL) {
 		return KNOT_EINVAL;
@@ -273,13 +251,8 @@
 /*----------------------------------------------------------------------------*/
 
 int zone_tree_apply(zone_tree_t *tree,
-<<<<<<< HEAD
-                         zone_tree_apply_cb_t function,
-                         void *data)
-=======
                     zone_tree_apply_cb_t function,
                     void *data)
->>>>>>> 19e5cfda
 {
 	if (function == NULL) {
 		return KNOT_EINVAL;
