--- conflicted
+++ resolved
@@ -24,14 +24,8 @@
 #include "libknot/common.h"
 #include "knot/zone/node.h"
 #include "libknot/rrset.h"
-#include "libknot/rdata.h"
 #include "common/descriptor.h"
-<<<<<<< HEAD
-#include "common/lists.h"
-#include "libknot/util/debug.h"
-=======
 #include "common/debug.h"
->>>>>>> 1e75046f
 
 /*----------------------------------------------------------------------------*/
 /* Non-API functions                                                          */
