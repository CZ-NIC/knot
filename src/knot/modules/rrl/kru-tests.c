#include <stdio.h>
#include <inttypes.h>
#include <string.h>

void *memzero(void *s, size_t n)
{
	typedef void *(*memset_t)(void *, int, size_t);
	static volatile memset_t volatile_memset = memset;
	return volatile_memset(s, 0, n);
}

#include <knot/modules/rrl/kru.c>

#ifdef KRU_IMPL_min32bit
void test_choose_4_15() {
	#define MAX_HASH    (15*14*13*12) // uniform distribution expected
	//#define MAX_HASH    (1<<15)     // case with exactly 15 bits, a little biased
	#define MAX_BITMAP  (1<<15)
	#define HIST_LEN    (10000)

	uint32_t chosen_cnts[MAX_BITMAP] = {0};
	for (uint64_t i = 0; i < MAX_HASH; i++) {
		uint64_t hash = i;
		uint32_t chosen = choose_4_15(&hash);
		if (chosen > MAX_BITMAP) {
			printf("bitmap out of range: %ld %d\n", i, chosen);
			return;
		}
		chosen_cnts[chosen]++;
	}
	uint32_t hist[HIST_LEN] = {0};
	for (size_t i = 0; i < MAX_BITMAP; i++) {
		if (chosen_cnts[i] > HIST_LEN) {
			printf("short hist: %zd %d\n", i, chosen_cnts[i]);
			return;
		}
		hist[chosen_cnts[i]]++;
	}
	int nonzero = 0;
	for (size_t i = 0; i < sizeof(hist)/sizeof(uint32_t); i++) {
		if (hist[i] == 0) continue;
		printf("%2zd: %5d\n", i, hist[i]);
		if (i > 0) nonzero++;
	}

	if (nonzero == 1) {
		printf("Uniform.\n");
	} else {
		printf("Not uniform.\n");
	}

	#undef MAX_HASH
	#undef MAX_BITMAP
	#undef HIST_LEN
}
#endif

void test_decay32(void)
{
<<<<<<< HEAD
#if defined(KRU_IMPL_min32bit)
	struct load_cl l = { .loads[0] = -1, .time = 0 };
	for (uint32_t time = 0; time < 1030; ++time) {
		update_time(&l, time, &DECAY_32);
		printf("%3d: %08zx\n", time, (size_t)l.loads[0]);
	}
#elif defined(KRU_IMPL_median32bit)
	struct load_cl l = { .loads[0] = (1ull<<31) - 1, .loads[1] = -(1ll<<31), .time = 0 };
	for (uint32_t time = 0; time < 850; ++time) {
=======
	struct load_cl l = { .loads[0] = (1ull<<15) - 1, .loads[1] = -(1ll<<15), .time = 0 };
	for (uint32_t time = 0; time < 340; ++time) {
>>>>>>> 8322b231
		update_time(&l, time, &DECAY_32);
		printf("%3d: %08d %08d\n", time, (int)l.loads[0], (int)l.loads[1]);
	}
#else
#warn test_decay32 empty
#endif
}

struct test_ctx {
	struct kru *kru;
	uint32_t time;        // last time
	uint32_t begin_time;  // time when stats were cleared
	uint32_t price;       // price of all queries
	size_t cnt;           // count of categories
	struct test_cat {     // categories of users
		char *name;
		uint64_t id_min, id_max;  // there is (id_max - id_min + 1) unique users in the category
		uint64_t freq;            // number of queries per tick from the category (each from random user)
		uint64_t passed, total;   // accumulating statistic variables
	} *cats;
};

void test_stage(struct test_ctx *ctx, uint32_t dur) {
	uint64_t freq_bounds[ctx->cnt];
	freq_bounds[0] = ctx->cats[0].freq;
	for (size_t cat = 1; cat < ctx->cnt; ++cat) {
		freq_bounds[cat] = freq_bounds[cat-1] + ctx->cats[cat].freq;
	}

	for (uint64_t end_time = ctx->time + dur; ctx->time < end_time; ctx->time++) {
		for (uint64_t i = 0; i < freq_bounds[ctx->cnt-1]; i++) {
			uint64_t rnd = random() % freq_bounds[ctx->cnt-1];  // TODO initialize random generator
			size_t cat;
			for (cat = 0; freq_bounds[cat] <= rnd; cat++);

			uint64_t id = random() % (ctx->cats[cat].id_max - ctx->cats[cat].id_min + 1) + ctx->cats[cat].id_min;

			ctx->cats[cat].total++;
			ctx->cats[cat].passed += !kru_limited(ctx->kru, &id, sizeof(id), ctx->time, ctx->price);
		}
	}
}

void test_clear_stats(struct test_ctx *ctx) {
	for (size_t i = 0; i < ctx->cnt; i++) {
		ctx->cats[i].passed = 0;
		ctx->cats[i].total = 0;
	}
	ctx->begin_time = ctx->time;
}

void test_print_stats(struct test_ctx *ctx) {
	printf("TICKS %" PRIu32 "-%" PRIu32, ctx->begin_time, ctx->time - 1);

	int price_log = 0;
	for (uint32_t price = ctx->price; price >>= 1; price_log++);
	if (ctx->price == (1 << price_log)) {
		printf(", price 2^%d\n", price_log);
	} else {
		printf(", price 0x%x\n", ctx->price);
	}

	uint32_t dur = ctx->time - ctx->begin_time;
	for (size_t cat = 0; cat < ctx->cnt; ++cat) {
		uint64_t users = ctx->cats[cat].id_max - ctx->cats[cat].id_min + 1;
		char name_users[30];
		snprintf(name_users, sizeof(name_users), "%s (%" PRIu64 "):", ctx->cats[cat].name, users);

		printf("  %-25spassed: %8.4f %%,    per tick:%11.2f /%11.2f,    per tick and user:%8.2f /%10.2f\n",
				name_users,
				100.0 * ctx->cats[cat].passed / ctx->cats[cat].total,
				(float)ctx->cats[cat].passed / dur,         (float)ctx->cats[cat].total / dur,
				(float)ctx->cats[cat].passed / dur / users, (float)ctx->cats[cat].total / dur / users);
	}
	printf("\n");

	test_clear_stats(ctx);
}

#define TEST_STAGE(duration, ...) { \
	uint64_t freq[] = {__VA_ARGS__}; \
	for (size_t i = 0; i < sizeof(cats) / sizeof(*cats); i++) cats[i].freq = freq[i]; \
	test_stage(&ctx, duration); \
	test_print_stats(&ctx); }

void test_single_attacker(void) {
	struct kru *kru = kru_init(16);

	struct test_cat cats[] = {
		{ "normal",       1,1000  },   // normal queries come from 1000 different addreses indexed 1-1000
		{ "attackers", 1001,1001  }    // attacker use only one address indexed 1001
	};

	struct test_ctx ctx = {.kru = kru, .time = 0, .cats = cats, .cnt = sizeof(cats)/sizeof(*cats),
		.price = 1<<6  // same price for all packets
	};
	test_clear_stats(&ctx);

	// in each out of 10 ticks send around 1000 queries from random normal addresses and 1000000 from the attacker
	TEST_STAGE( 10,    1000, 1000000); // (duration, normal, attackers)

	TEST_STAGE( 10,    1000, 1000000);
	TEST_STAGE( 100,   1000, 100000);
	TEST_STAGE( 100,   1000, 10000);
	TEST_STAGE( 100,   1000, 1000);
	TEST_STAGE( 100,   1000, 100);
	TEST_STAGE( 100,   1000, 10);
	TEST_STAGE( 10000, 1000, 1);  // both categories have the same frequency per user

	TEST_STAGE( 100,   1000, 10000); // another attack after a period without limitation

	kru_destroy(kru);
}

#undef TEST_STAGE

void test_multi_attackers(void) {
	struct kru *kru = kru_init(16);

	struct test_cat cats[] = {
		{ "normal",         1,100000,  100000 },   // 100000 normal queries per tick, ~1 per user
		{ "attackers", 100001,100001,  10     }    // 1 attacker, 10 queries per tick; both will rise by the same factor
	};

	struct test_ctx ctx = {.kru = kru, .time = 0, .cats = cats, .cnt = sizeof(cats)/sizeof(*cats),
		.price = 1<<7  // same price for all packets
	};
	test_clear_stats(&ctx);

	for (size_t i = 0; i < 17; i++) {
		// hidden ticks with new setting, not counted to stats
		test_stage(&ctx, 10);
		test_clear_stats(&ctx);

		// counted ticks
		test_stage(&ctx, 10);
		test_print_stats(&ctx);

		// double attackers, keep the same number of queries per attacker
		cats[1].id_max += cats[1].id_max - cats[1].id_min + 1;  // new ids were unused so far
		cats[1].freq *= 2;
	}

	kru_destroy(kru);
}

int main(int argc, char **argv)
{
	// test_single_attacker();
	test_multi_attackers();

	// struct kru kru __attribute__((unused));
	// test_decay32();
	return 0;
}<|MERGE_RESOLUTION|>--- conflicted
+++ resolved
@@ -57,7 +57,6 @@
 
 void test_decay32(void)
 {
-<<<<<<< HEAD
 #if defined(KRU_IMPL_min32bit)
 	struct load_cl l = { .loads[0] = -1, .time = 0 };
 	for (uint32_t time = 0; time < 1030; ++time) {
@@ -67,10 +66,12 @@
 #elif defined(KRU_IMPL_median32bit)
 	struct load_cl l = { .loads[0] = (1ull<<31) - 1, .loads[1] = -(1ll<<31), .time = 0 };
 	for (uint32_t time = 0; time < 850; ++time) {
-=======
+		update_time(&l, time, &DECAY_32);
+		printf("%3d: %08d %08d\n", time, (int)l.loads[0], (int)l.loads[1]);
+	}
+#elif defined(KRU_IMPL_median16bit_simd)
 	struct load_cl l = { .loads[0] = (1ull<<15) - 1, .loads[1] = -(1ll<<15), .time = 0 };
 	for (uint32_t time = 0; time < 340; ++time) {
->>>>>>> 8322b231
 		update_time(&l, time, &DECAY_32);
 		printf("%3d: %08d %08d\n", time, (int)l.loads[0], (int)l.loads[1]);
 	}
@@ -165,7 +166,11 @@
 	};
 
 	struct test_ctx ctx = {.kru = kru, .time = 0, .cats = cats, .cnt = sizeof(cats)/sizeof(*cats),
+#if defined(KRU_IMPL_median16bit_simd)
 		.price = 1<<6  // same price for all packets
+#else
+		.price = 1<<23  // same price for all packets
+#endif
 	};
 	test_clear_stats(&ctx);
 
@@ -196,7 +201,11 @@
 	};
 
 	struct test_ctx ctx = {.kru = kru, .time = 0, .cats = cats, .cnt = sizeof(cats)/sizeof(*cats),
+#if defined(KRU_IMPL_median16bit_simd)
 		.price = 1<<7  // same price for all packets
+#else
+		.price = 1<<25  // same price for all packets
+#endif
 	};
 	test_clear_stats(&ctx);
 
