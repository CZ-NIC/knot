#include <stdio.h>
#include <inttypes.h>
#include <string.h>

void *memzero(void *s, size_t n)
{
	typedef void *(*memset_t)(void *, int, size_t);
	static volatile memset_t volatile_memset = memset;
	return volatile_memset(s, 0, n);
}

#include <knot/modules/rrl/kru.c>

#ifdef KRU_IMPL_min32bit
void test_choose_4_15() {
	#define MAX_HASH    (15*14*13*12) // uniform distribution expected
	//#define MAX_HASH    (1<<15)     // case with exactly 15 bits, a little biased
	#define MAX_BITMAP  (1<<15)
	#define HIST_LEN    (10000)

	uint32_t chosen_cnts[MAX_BITMAP] = {0};
	for (uint64_t i = 0; i < MAX_HASH; i++) {
		uint64_t hash = i;
		uint32_t chosen = choose_4_15(&hash);
		if (chosen > MAX_BITMAP) {
			printf("bitmap out of range: %ld %d\n", i, chosen);
			return;
		}
		chosen_cnts[chosen]++;
	}
	uint32_t hist[HIST_LEN] = {0};
	for (size_t i = 0; i < MAX_BITMAP; i++) {
		if (chosen_cnts[i] > HIST_LEN) {
			printf("short hist: %zd %d\n", i, chosen_cnts[i]);
			return;
		}
		hist[chosen_cnts[i]]++;
	}
	int nonzero = 0;
	for (size_t i = 0; i < sizeof(hist)/sizeof(uint32_t); i++) {
		if (hist[i] == 0) continue;
		printf("%2zd: %5d\n", i, hist[i]);
		if (i > 0) nonzero++;
	}

	if (nonzero == 1) {
		printf("Uniform.\n");
	} else {
		printf("Not uniform.\n");
	}

	#undef MAX_HASH
	#undef MAX_BITMAP
	#undef HIST_LEN
}
#endif

void test_decay32(void)
{
<<<<<<< HEAD
#if defined(KRU_IMPL_min32bit)
	struct load_cl l = { .loads[0] = -1, .time = 0 };
	for (uint32_t time = 0; time < 1030; ++time) {
		update_time(&l, time, &DECAY_32);
		printf("%3d: %08zx\n", time, (size_t)l.loads[0]);
	}
#elif defined(KRU_IMPL_median32bit)
	struct load_cl l = { .loads[0] = (1ull<<31) - 1, .loads[1] = -(1ll<<31), .time = 0 };
	for (uint32_t time = 0; time < 850; ++time) {
=======
	struct load_cl l = { .loads[0] = (1ull<<16) - 1, .loads[1] = (1ll<<16) - 1, .time = 0 };
	for (uint32_t time = 0; time < 340; ++time) {
>>>>>>> a19e9818
		update_time(&l, time, &DECAY_32);
		printf("%3d: %08d %08d\n", time, (int)l.loads[0], (int)l.loads[1]);
	}
#elif defined(KRU_IMPL_median16bit_simd)
	struct load_cl l = { .loads[0] = (1ull<<15) - 1, .loads[1] = -(1ll<<15), .time = 0 };
	for (uint32_t time = 0; time < 340; ++time) {
		update_time(&l, time, &DECAY_32);
		printf("%3d: %08d %08d\n", time, (int)l.loads[0], (int)l.loads[1]);
	}
#else
#warn test_decay32 empty
#endif
}

struct test_ctx {
	struct kru *kru;
	uint32_t time;        // last time
	uint32_t begin_time;  // time when stats were cleared
	uint32_t price;       // price of all queries
	size_t cnt;           // count of categories
	struct test_cat {     // categories of users
		char *name;
		uint64_t id_min, id_max;  // there is (id_max - id_min + 1) unique users in the category
		uint64_t freq;            // number of queries per tick from the category (each from random user)
		uint64_t passed, total;   // accumulating statistic variables
	} *cats;
};

void test_stage(struct test_ctx *ctx, uint32_t dur) {
	uint64_t freq_bounds[ctx->cnt];
	freq_bounds[0] = ctx->cats[0].freq;
	for (size_t cat = 1; cat < ctx->cnt; ++cat) {
		freq_bounds[cat] = freq_bounds[cat-1] + ctx->cats[cat].freq;
	}

	for (uint64_t end_time = ctx->time + dur; ctx->time < end_time; ctx->time++) {
		for (uint64_t i = 0; i < freq_bounds[ctx->cnt-1]; i++) {
			uint64_t rnd = random() % freq_bounds[ctx->cnt-1];  // TODO initialize random generator
			size_t cat;
			for (cat = 0; freq_bounds[cat] <= rnd; cat++);

			uint64_t id = random() % (ctx->cats[cat].id_max - ctx->cats[cat].id_min + 1) + ctx->cats[cat].id_min;

			ctx->cats[cat].total++;
			ctx->cats[cat].passed += !kru_limited(ctx->kru, &id, sizeof(id), ctx->time, ctx->price);
		}
	}
}

void test_clear_stats(struct test_ctx *ctx) {
	for (size_t i = 0; i < ctx->cnt; i++) {
		ctx->cats[i].passed = 0;
		ctx->cats[i].total = 0;
	}
	ctx->begin_time = ctx->time;
}

void test_print_stats(struct test_ctx *ctx) {
	printf("TICKS %" PRIu32 "-%" PRIu32, ctx->begin_time, ctx->time - 1);

	int price_log = 0;
	for (uint32_t price = ctx->price; price >>= 1; price_log++);
	if (ctx->price == (1 << price_log)) {
		printf(", price 2^%d\n", price_log);
	} else {
		printf(", price 0x%x\n", ctx->price);
	}

	uint32_t dur = ctx->time - ctx->begin_time;
	for (size_t cat = 0; cat < ctx->cnt; ++cat) {
		uint64_t users = ctx->cats[cat].id_max - ctx->cats[cat].id_min + 1;
		char name_users[30];
		snprintf(name_users, sizeof(name_users), "%s (%" PRIu64 "):", ctx->cats[cat].name, users);

		printf("  %-25spassed: %8.4f %%,    per tick:%11.2f /%11.2f,    per tick and user:%8.2f /%10.2f\n",
				name_users,
				100.0 * ctx->cats[cat].passed / ctx->cats[cat].total,
				(float)ctx->cats[cat].passed / dur,         (float)ctx->cats[cat].total / dur,
				(float)ctx->cats[cat].passed / dur / users, (float)ctx->cats[cat].total / dur / users);
	}
	printf("\n");

	test_clear_stats(ctx);
}

#define TEST_STAGE(duration, ...) { \
	uint64_t freq[] = {__VA_ARGS__}; \
	for (size_t i = 0; i < sizeof(cats) / sizeof(*cats); i++) cats[i].freq = freq[i]; \
	test_stage(&ctx, duration); \
	test_print_stats(&ctx); }

void test_single_attacker(void) {
	struct kru *kru = kru_init(16);

	struct test_cat cats[] = {
		{ "normal",       1,1000  },   // normal queries come from 1000 different addreses indexed 1-1000
		{ "attackers", 1001,1001  }    // attacker use only one address indexed 1001
	};

	struct test_ctx ctx = {.kru = kru, .time = 0, .cats = cats, .cnt = sizeof(cats)/sizeof(*cats),
<<<<<<< HEAD
#if defined(KRU_IMPL_median16bit_simd)
		.price = 1<<6  // same price for all packets
#else
		.price = 1<<23  // same price for all packets
#endif
=======
		.price = 1<<10  // same price for all packets
>>>>>>> a19e9818
	};
	test_clear_stats(&ctx);

	// in each out of 10 ticks send around 1000 queries from random normal addresses and 1000000 from the attacker
	TEST_STAGE( 10,    1000, 1000000); // (duration, normal, attackers)

	TEST_STAGE( 10,    1000, 1000000);
	TEST_STAGE( 100,   1000, 100000);
	TEST_STAGE( 100,   1000, 10000);
	TEST_STAGE( 100,   1000, 1000);
	TEST_STAGE( 100,   1000, 100);
	TEST_STAGE( 100,   1000, 10);
	TEST_STAGE( 10000, 1000, 1);  // both categories have the same frequency per user

	TEST_STAGE( 100,   1000, 10000); // another attack after a period without limitation

	kru_destroy(kru);
}

#undef TEST_STAGE

void test_multi_attackers(void) {
	struct kru *kru = kru_init(12);

	struct test_cat cats[] = {
		{ "normal",         1,100000,  100000 },   // 100000 normal queries per tick, ~1 per user
		{ "attackers", 100001,100001,  10     }    // 1 attacker, 10 queries per tick; both will rise by the same factor
	};

	struct test_ctx ctx = {.kru = kru, .time = 0, .cats = cats, .cnt = sizeof(cats)/sizeof(*cats),
<<<<<<< HEAD
#if defined(KRU_IMPL_median16bit_simd)
		.price = 1<<7  // same price for all packets
#else
		.price = 1<<25  // same price for all packets
#endif
=======
		.price = 1<<10  // same price for all packets
>>>>>>> a19e9818
	};
	test_clear_stats(&ctx);

	for (size_t i = 0; i < 17; i++) {
		// hidden ticks with new setting, not counted to stats
		test_stage(&ctx, 10);
		test_clear_stats(&ctx);

		// counted ticks
		test_stage(&ctx, 10);
		test_print_stats(&ctx);

		// double attackers, keep the same number of queries per attacker
		cats[1].id_max += cats[1].id_max - cats[1].id_min + 1;  // new ids were unused so far
		cats[1].freq *= 2;
	}

	kru_destroy(kru);
}

int main(int argc, char **argv)
{
	// test_single_attacker();
	test_multi_attackers();

	// struct kru kru __attribute__((unused));
	// test_decay32();
	return 0;
}<|MERGE_RESOLUTION|>--- conflicted
+++ resolved
@@ -57,7 +57,6 @@
 
 void test_decay32(void)
 {
-<<<<<<< HEAD
 #if defined(KRU_IMPL_min32bit)
 	struct load_cl l = { .loads[0] = -1, .time = 0 };
 	for (uint32_t time = 0; time < 1030; ++time) {
@@ -67,15 +66,17 @@
 #elif defined(KRU_IMPL_median32bit)
 	struct load_cl l = { .loads[0] = (1ull<<31) - 1, .loads[1] = -(1ll<<31), .time = 0 };
 	for (uint32_t time = 0; time < 850; ++time) {
-=======
-	struct load_cl l = { .loads[0] = (1ull<<16) - 1, .loads[1] = (1ll<<16) - 1, .time = 0 };
-	for (uint32_t time = 0; time < 340; ++time) {
->>>>>>> a19e9818
 		update_time(&l, time, &DECAY_32);
 		printf("%3d: %08d %08d\n", time, (int)l.loads[0], (int)l.loads[1]);
 	}
 #elif defined(KRU_IMPL_median16bit_simd)
 	struct load_cl l = { .loads[0] = (1ull<<15) - 1, .loads[1] = -(1ll<<15), .time = 0 };
+	for (uint32_t time = 0; time < 340; ++time) {
+		update_time(&l, time, &DECAY_32);
+		printf("%3d: %08d %08d\n", time, (int)l.loads[0], (int)l.loads[1]);
+	}
+#elif defined(KRU_IMPL_ss16bit)
+	struct load_cl l = { .loads[0] = (1ull<<16) - 1, .loads[1] = (1ll<<16) - 1, .time = 0 };
 	for (uint32_t time = 0; time < 340; ++time) {
 		update_time(&l, time, &DECAY_32);
 		printf("%3d: %08d %08d\n", time, (int)l.loads[0], (int)l.loads[1]);
@@ -171,15 +172,13 @@
 	};
 
 	struct test_ctx ctx = {.kru = kru, .time = 0, .cats = cats, .cnt = sizeof(cats)/sizeof(*cats),
-<<<<<<< HEAD
 #if defined(KRU_IMPL_median16bit_simd)
 		.price = 1<<6  // same price for all packets
+#elif defined(KRU_IMPL_ss16bit)
+		.price = 1<<10  // same price for all packets
 #else
 		.price = 1<<23  // same price for all packets
 #endif
-=======
-		.price = 1<<10  // same price for all packets
->>>>>>> a19e9818
 	};
 	test_clear_stats(&ctx);
 
@@ -202,7 +201,12 @@
 #undef TEST_STAGE
 
 void test_multi_attackers(void) {
+
+#if defined(KRU_IMPL_ss16bit)
 	struct kru *kru = kru_init(12);
+#else
+	struct kru *kru = kru_init(16);
+#endif
 
 	struct test_cat cats[] = {
 		{ "normal",         1,100000,  100000 },   // 100000 normal queries per tick, ~1 per user
@@ -210,15 +214,13 @@
 	};
 
 	struct test_ctx ctx = {.kru = kru, .time = 0, .cats = cats, .cnt = sizeof(cats)/sizeof(*cats),
-<<<<<<< HEAD
 #if defined(KRU_IMPL_median16bit_simd)
 		.price = 1<<7  // same price for all packets
+#elif defined(KRU_IMPL_ss16bit)
+		.price = 1<<10  // same price for all packets
 #else
 		.price = 1<<25  // same price for all packets
 #endif
-=======
-		.price = 1<<10  // same price for all packets
->>>>>>> a19e9818
 	};
 	test_clear_stats(&ctx);
 
