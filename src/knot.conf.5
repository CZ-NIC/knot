.TH "knot.conf" "5" "September 2012" "CZ.NIC Labs" "Knot DNS, version 1.1.3"
.SH "NAME"
.LP
.B knot.conf
\- Configuration file manual for Knot DNS server. 
.SH "SYNOPSIS"
.LP
.B knot.conf
.SH "DESCRIPTION"
.B knot.conf
serves as an example of the configuration for knotc(8) and knotd(8).
.SH "EXAMPLE"
.LP
# This is a comment.

#
# There are 4 main sections of this config file:
#   system, zones, interfaces and log
#

# Section 'system' contains general options for the server
system {

  # Identity of the server (see RFC 4892). Not used yet.
  identity "I have no mouth and must scream";

  # Version of the server (see RFC 4892). Not used yet.
  version "0.1";

  # Server identifier 
  # Use string format "text"
  # Or hexstring 0x01ab00
  nsid "myserver0";

  # Working directory of the server
  # Used to store compiled zones and PID file
  storage "/tmp/knot-sample";

  # Custom pidfile path
  # default: pidfile is created in 'storage'.
  pidfile "/tmp/knot.pid";

  # Number of workers per interface
  # This option is used to force number of threads used per interface
  # Default: unset (auto-estimates optimal value from the number of online CPUs)
  # workers 1;

  # User for running server
  # May also specify user.group (f.e. knot.users)
<<<<<<< HEAD
  user root;

  # Maximum idle time between requests on a TCP connection
  # It is also possible to suffix with unit size [s/m/h/d]
  # f.e. 1s = 1 second, 1m = 1 minute, 1h = 1 hour, 1d = 1 day
  # Default: 60s
  max-conn-idle 60s;

  # Maximum time between newly accepted TCP connection and first query
  # This is useful to disconnect inactive connections faster
  # It is also possible to suffix with unit size [s/m/h/d]
  # f.e. 1s = 1 second, 1m = 1 minute, 1h = 1 hour, 1d = 1 day
  # Default: 10s
  max-conn-handshake 10s;

  # Maximum time to wait for a reply to SOA query
  # It is also possible to suffix with unit size [s/m/h/d]
  # f.e. 1s = 1 second, 1m = 1 minute, 1h = 1 hour, 1d = 1 day
  # Default: 10s
  max-conn-reply 10s;
=======
  # user knot.users;
>>>>>>> 8c2d0640
}

# Section 'keys' contains list of TSIG keys
keys {

  # TSIG key
  #
  # format: name key-type "<key>";
  # where key-type may be one of the following:
  #   hmac-md5
  #   hmac-sha1
  #   hmac-sha224
  #   hmac-sha256
  #   hmac-sha384
  #   hmac-sha512
  # and <key> is the private key
  key0.server0 hmac-md5 "Wg==";

  # TSIG key for zone
  key0.example.com hmac-md5 "==gW";
}

# Section 'interfaces' contains definitions of listening interfaces.
interfaces {

  # Interface entry
  # 
  # Format 1: <name> { address <address>; [port <port>;] }
  ipv4 {                # <name> is an arbitrary symbolic name
    address 127.0.0.1;  # <address> may be ither IPv4 or IPv6 address
    port 53531;         # port is required for XFR/IN and NOTIFY/OUT 
  }

  # Format 2: <name> { address <address>@<port>; }
  # shortipv4 {
  #   address 127.0.0.1@53532;
  #}

  # Format 1 (IPv6 interface)
  # ipv6 {
  #   address ::1@53533;
  # }

  # Format 2 (IPv6 interface)
  # ipv6b {
  #   address [::1]@53534;
  # }

}

# Section 'remotes' contains symbolic names for remote servers.
# Syntax for 'remotes' is the same as for 'interfaces'.
remotes {

  # Remote entry
  #
  # Format 1: <name> { address <address>; [port <port>;] }
  server0 {             # <name> is an arbitrary symbolic name
    address 127.0.0.1;  # <address> may be ither IPv4 or IPv6 address
    port 53531;         # port is optional (default: 53)
    key key0.server0;   # (optional) specification of TSIG key associated for this remote
    via ipv4;           # (optional) source interface for queries
    via 82.35.64.59;    # (optional) source interface for queries, direct IPv4
    via [::cafe];       # (optional) source interface for queries, direct IPv6
  }

  # Format 2: <name> { address <address>@<port>; }
  server1 {
    address 127.0.0.1@53001;
  }
}

# Section 'zones' contains information about zones to be served.
zones {

  # Shared options for all listed zones
  #

  # Build differences from zone file changes
  # Possible values: on|off
  # Default value: off
  ixfr-from-differences off;

  # Enable semantic checks for all zones (if 'on')
  # Possible values: on|off
  # Default value: off
  semantic-checks off;
  
  # Disable ANY type queries for authoritative answers (if 'on')
  # Possible values: on|off
  # Default value: off
  disable-any off;

  # NOTIFY response timeout
  # Possible values: <1,...> (seconds)
  # Default value: 60
  notify-timeout 60;

  # Number of retries for NOTIFY
  # Possible values: <1,...>
  # Default value: 5
  notify-retries 5;

  # Timeout for syncing changes from zone database to zonefile
  # Possible values: <1..INT_MAX> (seconds)
  # Default value: 1h (1 hour)
  # It is also possible to suffix with unit size [s/m/h/d]
  # f.e. 1s = 1 day, 1m = 1 minute, 1h = 1 hour, 1d = 1 day
  zonefile-sync 1h;

  # File size limit for IXFR journal
  # Possible values: <1..INT_MAX>
  # Default value: N/A (infinite)
  # It is also possible to suffix with unit size [k/M/G]
  # f.e. 1k, 100M, 2G
  ixfr-fslimit 1G;

  # Zone entry
  #
  # Format: <zone-name> { file "<path-to-zone-file>"; }
  example.com {  # <zone-name> is the DNS name of the zone (zone root)
    # <path-to-zone-file> may be either absolute or relative, in which case
    #   it is considered relative to the current directory from which the server
    #   was started.
    file "samples/example.com.zone";
    
    # Build differences from zone file changes
    # Possible values: on|off
    # Default value: off
    ixfr-from-differences off;

    # Disable ANY type queries for authoritative answers (if 'on')
    # Possible values: on|off
    # Default value: off
    disable-any off;

    # Enable zone semantic checks
    # Possible values: on|off
    # Default value: off
    semantic-checks on;

    # NOTIFY response timeout (specific for current zone)
    # Possible values: <1,...> (seconds)
    # Default value: 60
    notify-timeout 60;

    # Number of retries for NOTIFY (specific for current zone)
    # Possible values: <1,...>
    # Default value: 5
    notify-retries 5;

    # Timeout for syncing changes from zone database to zonefile
    # Possible values: <1..INT_MAX> (seconds)
    # Default value: inherited from zones.zonefile-sync
    # It is also possible to suffix with unit size [s/m/h/d]
    # f.e. 1s = 1 day, 1m = 1 minute, 1h = 1 hour, 1d = 1 day
    zonefile-sync 1h;

    # XFR master server 
    xfr-in server0;

    # ACL list of XFR slaves
    xfr-out server0, server1;

    # ACL list of servers allowed to send NOTIFY queries 
    notify-in server0;

    # List of servers to send NOTIFY to 
    notify-out server0, server1;
  }
}

# Section 'log' configures logging of server messages.
#
# Logging recognizes 3 symbolic names of log devices: 
#   stdout    - Standard output
#   stderr    - Standard error output
#   syslog    - Syslog
# 
# In addition, arbitrary number of log files may be specified (see below).
#
# Log messages are characterized by severity and category.
# Supported severities: 
#   debug     - Debug messages. Must be turned on at compile time.
#   info      - Informational messages.
#   notice    - Notices and hints.
#   warning   - Warnings. An action from the operator may be required.
#   error     - Recoverable error. Some action should be taken.
#   fatal     - Non-recoverable errors resulting in server shutdown.
#               (Not supported yet.)
#   all       - All severities.
#
# Categories designate the source of the log message and roughly correspond
#   to server modules
# Supported categories:
#   server    - Messages related to general operation of the server.
#   zone      - Messages related to zones, zone parsing and loading.
#   answering - Messages regarding query processing and response creation.
#   any       - All categories
#
# More severities (separated by commas) may be listed for each category.
# All applicable severities must be listed. 
#   (I.e. specifying 'error' severity does mean: 'log error messages', 
#    and NOT 'log all messages of severity error and above'.)
#
# Default settings (in case there are no entries in 'log' section or the section
# is missing at all):
#
# stderr { any error; }
# syslog { any error; }
log {

  # Log entry
  #
  # Format 1: 
  # <log> { 
  #   <category1> <severity1> [, <severity2> ...]; 
  #   <category2> <severity1> [, <severity2> ...];
  #   ...
  # } 
  syslog {     # <log> is a symbolic name of a log device (see above)
    # log errors of any category 
    any error;    # for <category> and <severity> see above
    # log also warnings and notices from category 'zone'
    zone warning, notice;
    # log info from server
    server info;
  }

  # Log fatal, warnings and errors to stderr
  stderr {
    any error, warning;
  }

  # Format 2:
  # file <path> {
  #   <category1> <severity1> [, <severity2> ...];
  #   <category2> <severity1> [, <severity2> ...];
  # }
  file "/tmp/knot-sample/knotd.debug" {  # <path> is absolute or relative path to log file
    server debug;
  }
}
.SH "SEE ALSO"
.LP
knotd(8), knotc(8)<|MERGE_RESOLUTION|>--- conflicted
+++ resolved
@@ -47,8 +47,7 @@
 
   # User for running server
   # May also specify user.group (f.e. knot.users)
-<<<<<<< HEAD
-  user root;
+  # user knot.users;
 
   # Maximum idle time between requests on a TCP connection
   # It is also possible to suffix with unit size [s/m/h/d]
@@ -68,9 +67,6 @@
   # f.e. 1s = 1 second, 1m = 1 minute, 1h = 1 hour, 1d = 1 day
   # Default: 10s
   max-conn-reply 10s;
-=======
-  # user knot.users;
->>>>>>> 8c2d0640
 }
 
 # Section 'keys' contains list of TSIG keys
