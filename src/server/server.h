--- conflicted
+++ resolved
@@ -19,6 +19,7 @@
 #ifndef _KNOT_SERVER_H_
 #define _KNOT_SERVER_H_
 
+#include "common.h"
 #include "server/name-server.h"
 #include "server/socket.h"
 #include "server/dthreads.h"
@@ -126,11 +127,7 @@
  * \todo When a module for configuration is added, the filename parameter will
  *       be removed.
  */
-<<<<<<< HEAD
-int cute_start(cute_server *server, const char **filenames, uint zones);
-=======
-int server_start(server_t *server, char **filenames, uint zones);
->>>>>>> 4ccd68ac
+int server_start(server_t *server, const char **filenames, uint zones);
 
 /*!
  * \brief Waits for the server to finish.
