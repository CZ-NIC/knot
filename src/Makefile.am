ACLOCAL_AMFLAGS = -I $(top_srcdir)/m4
SUBDIRS = zscanner dnstap .

sbin_PROGRAMS = knotc knotd
bin_PROGRAMS = kdig khost knsupdate knsec3hash
lib_LTLIBRARIES = libknot.la
noinst_LTLIBRARIES = libknotd.la libknots.la libknotus.la libknotcs.la

# $(YACC) will generate header file
AM_CPPFLAGS = \
	-include $(top_builddir)/src/config.h \
	-DCONFIG_DIR='"${config_dir}"' \
	-DSTORAGE_DIR='"${storage_dir}"' \
	-DRUN_DIR='"${run_dir}"'
AM_CFLAGS = $(CODE_COVERAGE_CFLAGS)
AM_LDFLAGS = $(CODE_COVERAGE_LDFLAGS)
AM_YFLAGS = -d
libknotd_la_YFLAGS = -pcf_ -d
libknotd_la_LFLAGS = # TODO: reentrant parser, prefix

BUILT_SOURCES =					\
	knot/conf/libknotd_la-cf-lex.c		\
	knot/conf/libknotd_la-cf-parse.c	\
	knot/conf/libknotd_la-cf-parse.h

CLEANFILES =					\
	knot/conf/libknotd_la-cf-lex.c		\
	knot/conf/libknotd_la-cf-parse.c	\
	knot/conf/libknotd_la-cf-parse.h

knotc_SOURCES =					\
	knot/ctl/knotc_main.c

knotd_SOURCES =					\
	knot/main.c

kdig_SOURCES =					\
	utils/dig/dig_exec.c			\
	utils/dig/dig_exec.h			\
	utils/dig/dig_main.c			\
	utils/dig/dig_params.c			\
	utils/dig/dig_params.h

khost_SOURCES =					\
	utils/dig/dig_exec.c			\
	utils/dig/dig_exec.h			\
	utils/dig/dig_params.c			\
	utils/dig/dig_params.h			\
	utils/host/host_main.c			\
	utils/host/host_params.c		\
	utils/host/host_params.h

knsupdate_SOURCES =				\
	utils/nsupdate/nsupdate_exec.c		\
	utils/nsupdate/nsupdate_exec.h		\
	utils/nsupdate/nsupdate_main.c		\
	utils/nsupdate/nsupdate_params.c	\
	utils/nsupdate/nsupdate_params.h

knsec3hash_SOURCES =				\
	utils/nsec3hash/nsec3hash_main.c

# static: shared (not in libknot)
libknots_la_SOURCES =				\
	common-knot/array-sort.h		\
	common-knot/binsearch.h			\
	common-knot/crc.h			\
	common-knot/evsched.c			\
	common-knot/evsched.h			\
	common-knot/fdset.c			\
	common-knot/fdset.h			\
	common-knot/hattrie/hat-trie.c		\
	common-knot/hattrie/hat-trie.h		\
	common-knot/hattrie/murmurhash3.c	\
	common-knot/hattrie/murmurhash3.h	\
	common-knot/heap.c			\
	common-knot/heap.h			\
	common-knot/hex.c			\
	common-knot/hex.h			\
	common-knot/hhash.c			\
	common-knot/hhash.h			\
	common-knot/lists.c			\
	common-knot/lists.h			\
	common-knot/log.c			\
	common-knot/log.h			\
	common-knot/print.c			\
	common-knot/print.h			\
	common-knot/ref.c			\
	common-knot/ref.h			\
	common-knot/slab/alloc-common.h		\
	common-knot/slab/slab.c			\
	common-knot/slab/slab.h			\
	common-knot/sockaddr.c			\
	common-knot/sockaddr.h			\
	common-knot/strtonum.h

# static: common shared (also in libknot)
libknotcs_la_SOURCES =				\
	common/base32hex.c			\
	common/base32hex.h			\
	common/base64.c				\
	common/base64.h				\
	common/memdup.h				\
	common/mempool.c			\
	common/mempool.h			\
<<<<<<< HEAD
	common/debug.h				\
	common/getline.c			\
	common/getline.h
=======
	common/print.c				\
	common/print.h				\
	common/ref.c				\
	common/ref.h				\
	common/slab/alloc-common.h		\
	common/slab/slab.c			\
	common/slab/slab.h			\
	common/sockaddr.c			\
	common/sockaddr.h			\
	common/strlcat.c			\
	common/strlcat.h			\
	common/strlcpy.c			\
	common/strlcpy.h			\
	common/strtonum.h
>>>>>>> 8850e79b

# static: utilities shared
libknotus_la_SOURCES =				\
	utils/common/exec.c			\
	utils/common/exec.h			\
	utils/common/msg.c			\
	utils/common/msg.h			\
	utils/common/netio.c			\
	utils/common/netio.h			\
	utils/common/params.c			\
	utils/common/params.h			\
	utils/common/resolv.c			\
	utils/common/resolv.h			\
	utils/common/token.c			\
	utils/common/token.h

# dynamic: libknot
libknot_la_LDFLAGS =				\
	$(AM_LDFLAGS)				\
	-version-info 0:1:0			\
	-export-symbols-regex '^(knot|KNOT|rrset|tsig|zone)_'

libknot_la_SOURCES =				\
	libknot/binary.c			\
	libknot/binary.h			\
	libknot/common.h			\
	libknot/consts.c			\
	libknot/consts.h			\
	libknot/consts.h			\
	libknot/descriptor.c			\
	libknot/descriptor.h			\
	libknot/dname.c				\
	libknot/dname.h				\
	libknot/dnssec/config.h			\
	libknot/dnssec/crypto.c			\
	libknot/dnssec/crypto.h			\
	libknot/dnssec/key.c			\
	libknot/dnssec/key.h			\
	libknot/dnssec/bitmap.h			\
	libknot/dnssec/policy.c			\
	libknot/dnssec/policy.h			\
	libknot/dnssec/random.h			\
	libknot/dnssec/rrset-sign.c		\
	libknot/dnssec/rrset-sign.h		\
	libknot/dnssec/sig0.c			\
	libknot/dnssec/sig0.h			\
	libknot/dnssec/sign.c			\
	libknot/dnssec/sign.h			\
	libknot/errcode.c			\
	libknot/errcode.h			\
	libknot/errors.c			\
	libknot/errors.h			\
	libknot/libknot.h			\
	libknot/mempattern.c			\
	libknot/mempattern.h			\
	libknot/packet/compr.c			\
	libknot/packet/compr.h			\
	libknot/packet/pkt.c			\
	libknot/packet/pkt.h			\
	libknot/packet/wire.h			\
	libknot/processing/process.c		\
	libknot/processing/process.h		\
	libknot/rrtype/rdname.h			\
	libknot/rrtype/dnskey.h			\
	libknot/rrtype/nsec.h			\
	libknot/rrtype/nsec3.c			\
	libknot/rrtype/nsec3.h			\
	libknot/rrtype/nsec3param.h		\
	libknot/rrtype/nsec3param.c		\
	libknot/rrtype/nsec.h			\
	libknot/rrtype/opt.c			\
	libknot/rrtype/opt.h			\
	libknot/rrtype/rrsig.h			\
	libknot/rrtype/soa.h			\
	libknot/rrtype/tsig.c			\
	libknot/rrtype/tsig.h			\
	libknot/rrset-dump.c			\
	libknot/rrset-dump.h			\
	libknot/rdata.c				\
	libknot/rdata.h				\
	libknot/rdataset.c			\
	libknot/rdataset.h			\
	libknot/rrset.c				\
	libknot/rrset.h				\
	libknot/tsig-op.c			\
	libknot/tsig-op.h			\
	libknot/util/endian.h			\
	libknot/util/tolower.c			\
	libknot/util/tolower.h			\
	libknot/util/utils.c			\
	libknot/util/utils.h

# static: server shared
libknotd_la_SOURCES =				\
	knot/conf/cf-lex.l			\
	knot/conf/cf-parse.y			\
	knot/conf/conf.c			\
	knot/conf/conf.h			\
	knot/conf/extra.c			\
	knot/conf/extra.h			\
	knot/conf/includes.c			\
	knot/conf/includes.h			\
	knot/conf/logconf.c			\
	knot/conf/logconf.h			\
	knot/ctl/process.c			\
	knot/ctl/process.h			\
	knot/ctl/remote.c			\
	knot/ctl/remote.h			\
	knot/dnssec/nsec-chain.c		\
	knot/dnssec/nsec-chain.h		\
	knot/dnssec/nsec3-chain.c		\
	knot/dnssec/nsec3-chain.h		\
	knot/dnssec/zone-events.c		\
	knot/dnssec/zone-events.h		\
	knot/dnssec/zone-keys.c			\
	knot/dnssec/zone-keys.h			\
	knot/dnssec/zone-nsec.c			\
	knot/dnssec/zone-nsec.h			\
	knot/dnssec/zone-sign.c			\
	knot/dnssec/zone-sign.h			\
	knot/knot.h				\
	knot/nameserver/axfr.c			\
	knot/nameserver/axfr.h			\
	knot/nameserver/chaos.c			\
	knot/nameserver/chaos.h			\
	knot/nameserver/internet.c		\
	knot/nameserver/internet.h		\
	knot/nameserver/ixfr.c			\
	knot/nameserver/ixfr.h			\
	knot/nameserver/nsec_proofs.c		\
	knot/nameserver/nsec_proofs.h		\
	knot/nameserver/process_query.c		\
	knot/nameserver/process_query.h		\
	knot/nameserver/process_answer.c	\
	knot/nameserver/process_answer.h	\
	knot/nameserver/requestor.c		\
	knot/nameserver/requestor.h		\
	knot/nameserver/query_module.c		\
	knot/nameserver/query_module.h		\
	knot/nameserver/update.c		\
	knot/nameserver/update.h		\
	knot/nameserver/notify.c		\
	knot/nameserver/notify.h		\
	knot/nameserver/tsig_ctx.c		\
	knot/nameserver/tsig_ctx.h		\
	knot/modules/synth_record.c		\
	knot/modules/synth_record.h		\
	knot/other/debug.h			\
	knot/server/dthreads.c			\
	knot/server/dthreads.h			\
	knot/server/journal.c			\
	knot/server/journal.h			\
	knot/server/rrl.c			\
	knot/server/rrl.h			\
	knot/server/server.c			\
	knot/server/server.h			\
	knot/server/net.c			\
	knot/server/net.h			\
	knot/server/tcp-handler.c		\
	knot/server/tcp-handler.h		\
	knot/server/udp-handler.c		\
	knot/server/udp-handler.h		\
	knot/server/serialization.c		\
	knot/server/serialization.h		\
	knot/updates/acl.c			\
	knot/updates/acl.h			\
	knot/updates/changesets.c		\
	knot/updates/changesets.h		\
	knot/updates/ddns.c			\
	knot/updates/ddns.h			\
	knot/updates/apply.c			\
	knot/updates/apply.h			\
	knot/worker/pool.c			\
	knot/worker/pool.h			\
	knot/worker/queue.c			\
	knot/worker/queue.h			\
	knot/zone/contents.c			\
	knot/zone/contents.h			\
	knot/zone/estimator.c			\
	knot/zone/estimator.h			\
	knot/zone/events.c			\
	knot/zone/events.h			\
	knot/zone/node.c			\
	knot/zone/node.h			\
	knot/zone/semantic-check.c		\
	knot/zone/semantic-check.h		\
	knot/zone/zone-diff.c			\
	knot/zone/zone-diff.h			\
	knot/zone/zone-dump.c			\
	knot/zone/zone-dump.h			\
	knot/zone/zone-tree.c			\
	knot/zone/zone-tree.h			\
	knot/zone/zone.c			\
	knot/zone/zone.h			\
	knot/zone/zone-load.c			\
	knot/zone/zone-load.h			\
	knot/zone/zonedb.c			\
	knot/zone/zonedb.h			\
	knot/zone/zonedb-load.c			\
	knot/zone/zonedb-load.h			\
	knot/zone/zonefile.c			\
	knot/zone/zonefile.h

# libraries
libknot_la_LIBADD  = libknotcs.la zscanner/libzscanner.la
libknotd_la_LIBADD = libknots.la libknotcs.la libknot.la

# sbin programs
knotd_LDADD = libknot.la libknotd.la
knotd_CPPFLAGS = $(AM_CPPFLAGS) ${systemd_daemon_CFLAGS}
knotd_LDFLAGS = $(AM_LDFLAGS) ${systemd_daemon_LIBS}

knotc_LDADD = libknot.la libknotd.la

# bin programs
kdig_LDADD       = libknotus.la libknots.la libknot.la
khost_LDADD      = libknotus.la libknots.la libknot.la
knsupdate_LDADD  = libknotus.la libknots.la libknot.la zscanner/libzscanner.la
knsec3hash_LDADD = libknotus.la libknots.la libknot.la

if HAVE_DNSTAP
libknotd_la_SOURCES +=				\
	knot/modules/dnstap.c			\
	knot/modules/dnstap.h

kdig_LDADD         += dnstap/libdnstap.la
khost_LDADD        += dnstap/libdnstap.la
libknotd_la_LIBADD += dnstap/libdnstap.la
endif

# Create storage and run-time directories
install-data-hook:
	$(INSTALL) -d $(DESTDIR)/@config_dir@
	$(INSTALL) -d $(DESTDIR)/@run_dir@
	$(INSTALL) -d $(DESTDIR)/@storage_dir@<|MERGE_RESOLUTION|>--- conflicted
+++ resolved
@@ -103,26 +103,13 @@
 	common/memdup.h				\
 	common/mempool.c			\
 	common/mempool.h			\
-<<<<<<< HEAD
 	common/debug.h				\
 	common/getline.c			\
 	common/getline.h
-=======
-	common/print.c				\
-	common/print.h				\
-	common/ref.c				\
-	common/ref.h				\
-	common/slab/alloc-common.h		\
-	common/slab/slab.c			\
-	common/slab/slab.h			\
-	common/sockaddr.c			\
-	common/sockaddr.h			\
 	common/strlcat.c			\
 	common/strlcat.h			\
 	common/strlcpy.c			\
 	common/strlcpy.h			\
-	common/strtonum.h
->>>>>>> 8850e79b
 
 # static: utilities shared
 libknotus_la_SOURCES =				\
